import Polyline

/**
 A `TransportType` specifies the mode of transportation used for part of a route.
 */
@objc(MBTransportType)
public enum TransportType: Int, CustomStringConvertible {
    // Possible transport types when the `profileIdentifier` is `MBDirectionsProfileIdentifierAutomobile` or `MBDirectionsProfileIdentifierAutomobileAvoidingTraffic`
    
    /**
     The route requires the user to drive or ride a car, truck, or motorcycle.
     
     This is the usual transport type when the `profileIdentifier` is `MBDirectionsProfileIdentifierAutomobile` or `MBDirectionsProfileIdentifierAutomobileAvoidingTraffic`.
     */
    case automobile // automobile
    
    /**
     The route requires the user to board a ferry.
     
     The user should verify that the ferry is in operation. For driving and cycling directions, the user should also verify that his or her vehicle is permitted onboard the ferry.
     */
    case ferry // automobile, walking, cycling
    
    /**
     The route requires the user to cross a movable bridge.
     
     The user may need to wait for the movable bridge to become passable before continuing.
     */
    case movableBridge // automobile, cycling
    
    /**
     The route becomes impassable at this point.
     
     You should not encounter this transport type under normal circumstances.
     */
    case inaccessible // automobile, walking, cycling
    
    // Possible transport types when the `profileIdentifier` is `MBDirectionsProfileIdentifierWalking`
    
    /**
     The route requires the user to walk.
     
     This is the usual transport type when the `profileIdentifier` is `MBDirectionsProfileIdentifierWalking`. For cycling directions, this value indicates that the user is expected to dismount.
     */
    case walking // walking, cycling
    
    // Possible transport types when the `profileIdentifier` is `MBDirectionsProfileIdentifierCycling`
    
    /**
     The route requires the user to ride a bicycle.
     
     This is the usual transport type when the `profileIdentifier` is `MBDirectionsProfileIdentifierCycling`.
     */
    case cycling // cycling
    
    /**
     The route requires the user to board a train.
     
     The user should consult the train’s timetable. For cycling directions, the user should also verify that bicycles are permitted onboard the train.
     */
    case train // cycling
    
    public init?(description: String) {
        let type: TransportType
        switch description {
        case "driving":
            type = .automobile
        case "ferry":
            type = .ferry
        case "moveable bridge":
            type = .movableBridge
        case "unaccessible":
            type = .inaccessible
        case "walking":
            type = .walking
        case "cycling":
            type = .cycling
        case "train":
            type = .train
        default:
            return nil
        }
        self.init(rawValue: type.rawValue)
    }
    
    public var description: String {
        switch self {
        case .automobile:
            return "driving"
        case .ferry:
            return "ferry"
        case .movableBridge:
            return "moveable bridge"
        case .inaccessible:
            return "unaccessible"
        case .walking:
            return "walking"
        case .cycling:
            return "cycling"
        case .train:
            return "train"
        }
    }
}

/**
 A `ManeuverType` specifies the type of maneuver required to complete the route step. You can pair a maneuver type with a `ManeuverDirection` to choose an appropriate visual or voice prompt to present the user.
 
 In Swift, you can use pattern matching with a single switch statement on a tuple containing the maneuver type and maneuver direction to avoid a complex series of if-else-if statements or switch statements.
 */
@objc(MBManeuverType)
public enum ManeuverType: Int, CustomStringConvertible {
    /**
     The step requires the user to depart from a waypoint.
     
     If the waypoint is some distance away from the nearest road, the maneuver direction indicates the direction the user must turn upon reaching the road.
     */
    case depart
    
    /**
     The step requires the user to turn.
     
     The maneuver direction indicates the direction in which the user must turn relative to the current direction of travel. The exit index indicates the number of intersections, large or small, from the previous maneuver up to and including the intersection at which the user must turn.
     */
    case turn
    
    /**
     The step requires the user to continue after a turn.
     */
    case `continue`
    
    /**
     The step requires the user to continue on the current road as it changes names.
     
     The step’s name contains the road’s new name. To get the road’s old name, use the previous step’s name.
     */
    case passNameChange
    
    /**
     The step requires the user to merge onto another road.
     
     The maneuver direction indicates the side from which the other road approaches the intersection relative to the user.
     */
    case merge
    
    /**
     The step requires the user to take a entrance ramp (slip road) onto a highway.
     */
    case takeOnRamp
    
    /**
     The step requires the user to take an exit ramp (slip road) off a highway.
     
     The maneuver direction indicates the side of the highway from which the user must exit. The exit index indicates the number of highway exits from the previous maneuver up to and including the exit that the user must take.
     */
    case takeOffRamp
    
    /**
     The step requires the user to choose a fork at a Y-shaped fork in the road.
     
     The maneuver direction indicates which fork to take.
     */
    case reachFork
    
    /**
     The step requires the user to turn at either a T-shaped three-way intersection or a sharp bend in the road where the road also changes names.
     
     This maneuver type is called out separately so that the user may be able to proceed more confidently, without fear of having overshot the turn. If this distinction is unimportant to you, you may treat the maneuver as an ordinary `turn`.
     */
    case reachEnd
    
    /**
     The step requires the user to get into a specific lane in order to continue along the current road.
     
     The maneuver direction is set to `straightAhead`. Each of the first intersection’s usable approach lanes also has an indication of `straightAhead`. A maneuver in a different direction would instead have a maneuver type of `turn`.
     
     This maneuver type is called out separately so that the application can present the user with lane guidance based on the first element in the `intersections` property. If lane guidance is unimportant to you, you may treat the maneuver as an ordinary `continue` or ignore it.
     */
    case useLane
     
    /**
     The step requires the user to enter, traverse, and exit a roundabout (traffic circle or rotary).
     
     The step has no name, but the exit name is the name of the road to take to exit the roundabout. The exit index indicates the number of roundabout exits up to and including the exit to take.
     */
    case takeRoundabout
    
    /**
     The step requires the user to enter, traverse, and exit a large, named roundabout (traffic circle or rotary).
     
     The step’s name is the name of the roundabout. The exit name is the name of the road to take to exit the roundabout. The exit index indicates the number of rotary exits up to and including the exit that the user must take.
     */
    case takeRotary
    
    /**
     The step requires the user to enter and exit a roundabout (traffic circle or rotary) that is compact enough to constitute a single intersection.
     
     The step’s name is the name of the road to take after exiting the roundabout. This maneuver type is called out separately because the user may perceive the roundabout as an ordinary intersection with an island in the middle. If this distinction is unimportant to you, you may treat the maneuver as either an ordinary `turn` or as a `takeRoundabout`.
     */
    case turnAtRoundabout
    
    /**
     The step requires the user to respond to a change in travel conditions.
     
     This maneuver type may occur for example when driving directions require the user to board a ferry, or when cycling directions require the user to dismount. The step’s transport type and instructions contains important contextual details that should be presented to the user at the maneuver location.
     
     Similar changes can occur simultaneously with other maneuvers, such as when the road changes its name at the site of a movable bridge. In such cases, `heedWarning` is suppressed in favor of another maneuver type.
     */
    case heedWarning
    
    /**
     The step requires the user to arrive at a waypoint.
     
     The distance and expected travel time for this step are set to zero, indicating that the route or route leg is complete. The maneuver direction indicates the side of the road on which the waypoint can be found (or whether it is straight ahead).
     */
    case arrive
    
    /**
     The step requires the user to arrive at an intermediate waypoint.
     
     This maneuver type is only used by version 4 of the Mapbox Directions API.
     */
    case passWaypoint // v4
    
    public init?(description: String) {
        let type: ManeuverType
        switch description {
        case "depart":
            type = .depart
        case "turn":
            type = .turn
        case "continue":
            type = .continue
        case "new name":
            type = .passNameChange
        case "merge":
            type = .merge
        case "on ramp":
            type = .takeOnRamp
        case "off ramp":
            type = .takeOffRamp
        case "fork":
            type = .reachFork
        case "end of road":
            type = .reachEnd
        case "use lane":
            type = .useLane
        case "rotary":
            type = .takeRotary
        case "roundabout":
            type = .takeRoundabout
        case "roundabout turn":
            type = .turnAtRoundabout
        case "notification":
            type = .heedWarning
        case "arrive":
            type = .arrive
        case "waypoint": // v4
            type = .passWaypoint
        default:
            return nil
        }
        self.init(rawValue: type.rawValue)
    }
    
    public var description: String {
        switch self {
        case .depart:
            return "depart"
        case .turn:
            return "turn"
        case .continue:
            return "continue"
        case .passNameChange:
            return "new name"
        case .merge:
            return "merge"
        case .takeOnRamp:
            return "on ramp"
        case .takeOffRamp:
            return "off ramp"
        case .reachFork:
            return "fork"
        case .reachEnd:
            return "end of road"
        case .useLane:
            return "use lane"
        case .takeRotary:
            return "rotary"
        case .takeRoundabout:
            return "roundabout"
        case .turnAtRoundabout:
            return "roundabout turn"
        case .heedWarning:
            return "notification"
        case .arrive:
            return "arrive"
        case .passWaypoint: // v4
            return "waypoint"
        }
    }
}

/**
 A `ManeuverDirection` clarifies a `ManeuverType` with directional information. The exact meaning of the maneuver direction for a given step depends on the step’s maneuver type; see the `ManeuverType` documentation for details.
 */
@objc(MBManeuverDirection)
public enum ManeuverDirection: Int, CustomStringConvertible {
    /**
     The maneuver requires a sharp turn to the right.
     */
    case sharpRight
    
    /**
     The maneuver requires a turn to the right, a merge to the right, or an exit on the right, or the destination is on the right.
     */
    case right
    
    /**
     The maneuver requires a slight turn to the right.
     */
    case slightRight
    
    /**
     The maneuver requires no notable change in direction, or the destination is straight ahead.
     */
    case straightAhead
    
    /**
     The maneuver requires a slight turn to the left.
     */
    case slightLeft
    
    /**
     The maneuver requires a turn to the left, a merge to the left, or an exit on the left, or the destination is on the right.
     */
    case left
    
    /**
     The maneuver requires a sharp turn to the left.
     */
    case sharpLeft
    
    /**
     The maneuver requires a U-turn when possible.
     
     Use the difference between the step’s initial and final headings to distinguish between a U-turn to the left (typical in countries that drive on the right) and a U-turn on the right (typical in countries that drive on the left). If the difference in headings is greater than 180 degrees, the maneuver requires a U-turn to the left. If the difference in headings is less than 180 degrees, the maneuver requires a U-turn to the right.
     */
    case uTurn
    
    public init?(description: String) {
        let direction: ManeuverDirection
        switch description {
        case "sharp right":
            direction = .sharpRight
        case "right":
            direction = .right
        case "slight right":
            direction = .slightRight
        case "straight":
            direction = .straightAhead
        case "slight left":
            direction = .slightLeft
        case "left":
            direction = .left
        case "sharp left":
            direction = .sharpLeft
        case "uturn":
            direction = .uTurn
        default:
            return nil
        }
        self.init(rawValue: direction.rawValue)
    }
    
    public var description: String {
        switch self {
        case .sharpRight:
            return "sharp right"
        case .right:
            return "right"
        case .slightRight:
            return "slight right"
        case .straightAhead:
            return "straight"
        case .slightLeft:
            return "slight left"
        case .left:
            return "left"
        case .sharpLeft:
            return "sharp left"
        case .uTurn:
            return "uturn"
        }
    }
}

extension String {
    internal func tagValues(separatedBy separator: String) -> [String] {
        return components(separatedBy: separator).map { $0.trimmingCharacters(in: .whitespaces) }.filter { !$0.isEmpty }
    }
}

/**
 Encapsulates all the information about a road.
 */
struct Road {
    let names: [String]?
    let codes: [String]?
    let destinations: [String]?
    let destinationCodes: [String]?
    let rotaryNames: [String]?
    
    init(name: String, ref: String?, destination: String?, rotaryName: String?) {
        var codes: [String]?
        if !name.isEmpty, let ref = ref {
            // Mapbox Directions API v5 encodes the ref separately from the name but redundantly includes the ref in the name for backwards compatibility. Remove the ref from the name.
            let parenthetical = "(\(ref))"
            if name == ref {
                self.names = nil
            } else {
                self.names = name.replacingOccurrences(of: parenthetical, with: "").tagValues(separatedBy: ";")
            }
            codes = ref.tagValues(separatedBy: ";")
        } else if !name.isEmpty, let codesRange = name.range(of: "\\(.+?\\)$", options: .regularExpression, range: name.startIndex..<name.endIndex) {
            // Mapbox Directions API v4 encodes the ref inside a parenthetical. Remove the ref from the name.
            let parenthetical = name.substring(with: codesRange)
            if name == ref {
                self.names = nil
            } else {
                self.names = name.replacingOccurrences(of: parenthetical, with: "").tagValues(separatedBy: ";")
            }
            codes = parenthetical.trimmingCharacters(in: CharacterSet(charactersIn: "()")).tagValues(separatedBy: ";")
        } else {
<<<<<<< HEAD
            self.names = name.isEmpty ? nil : name.tagValues(separatedBy: ";")
            codes = nil
=======
            self.names = name.isEmpty ? nil : name.tagValuesSeparatedByString(";")
            codes = ref?.tagValuesSeparatedByString(";")
>>>>>>> 679728c6
        }
        
        // Mapbox Directions API v5 combines the destination’s ref and name.
        if let destination = destination, destination.contains(": ") {
            let destinationComponents = destination.components(separatedBy: ": ")
            self.destinationCodes = destinationComponents.first?.tagValues(separatedBy: ",")
            self.destinations = destinationComponents.dropFirst().joined(separator: ": ").tagValues(separatedBy: ",")
        } else {
            self.destinationCodes = nil
            self.destinations = destination?.tagValues(separatedBy: ",")
        }
        
        self.codes = codes
        self.rotaryNames = rotaryName?.tagValues(separatedBy: ";")
    }
}

/**
 A `RouteStep` object represents a single distinct maneuver along a route and the approach to the next maneuver. The route step object corresponds to a single instruction the user must follow to complete a portion of the route. For example, a step might require the user to turn then follow a road.
 
 You do not create instances of this class directly. Instead, you receive route step objects as part of route objects when you request directions using the `Directions.calculate(_:completionHandler:)` method, setting the `includesSteps` option to `true` in the `RouteOptions` object that you pass into that method.
 */
@objc(MBRouteStep)
open class RouteStep: NSObject, NSSecureCoding {
    // MARK: Creating a Step
    
    internal init(finalHeading: CLLocationDirection?, maneuverType: ManeuverType?, maneuverDirection: ManeuverDirection?, maneuverLocation: CLLocationCoordinate2D, name: String, coordinates: [CLLocationCoordinate2D]?, json: JSONDictionary) {
        transportType = TransportType(description: json["mode"] as! String)
        
        let road = Road(name: name, ref: json["ref"] as? String, destination: json["destinations"] as? String, rotaryName: json["rotary_name"] as? String)
        if maneuverType == .takeRotary || maneuverType == .takeRoundabout {
            names = road.rotaryNames
            exitNames = road.names
        } else {
            names = road.names
            exitNames = nil
        }
        codes = road.codes
        destinationCodes = road.destinationCodes
        destinations = road.destinations
        
        let maneuver = json["maneuver"] as! JSONDictionary
        
        if let instructions = maneuver["instruction"] as? String {
            self.instructions = instructions
        } else if let mt = maneuverType, let md = maneuverDirection {
            instructions = "\(mt) \(md)"
        } else if let mt = maneuverType {
            instructions = String(describing: mt)
        } else if let md = maneuverDirection {
            instructions = String(describing: md)
        } else {
            instructions = ""
        }
        
        distance = json["distance"] as? Double ?? 0
        expectedTravelTime = json["duration"] as? Double ?? 0
        
        let intersectionsJSON = json["intersections"] as? [JSONDictionary]
        self.intersections = intersectionsJSON?.map { Intersection(json: $0) }
        
        initialHeading = maneuver["bearing_before"] as? Double
        self.finalHeading = finalHeading
        self.maneuverType = maneuverType
        self.maneuverDirection = maneuverDirection
        exitIndex = maneuver["exit"] as? Int
        
        self.maneuverLocation = maneuverLocation
        self.coordinates = coordinates
    }
    
    /**
     Initializes a new route step object with the given JSON dictionary representation.
     
     Normally, you do not create instances of this class directly. Instead, you receive route step objects as part of route objects when you request directions using the `Directions.calculateDirections(options:completionHandler:)` method, setting the `includesSteps` option to `true` in the `RouteOptions` object that you pass into that method.
     
     - parameter json: A JSON dictionary representation of a route step object as returnd by the Mapbox Directions API.
     */
    public convenience init(json: [String: Any]) {
        let maneuver = json["maneuver"] as! JSONDictionary
        let finalHeading = maneuver["bearing_after"] as? Double
        let maneuverType = ManeuverType(description: maneuver["type"] as! String)
        let maneuverDirection = ManeuverDirection(description: maneuver["modifier"] as? String ?? "")
        let maneuverLocation = CLLocationCoordinate2D(geoJSON: maneuver["location"] as! [Double])
        
        let name = json["name"] as! String
        
        var coordinates: [CLLocationCoordinate2D]?
        switch json["geometry"] {
        case let geometry as JSONDictionary:
            coordinates = CLLocationCoordinate2D.coordinates(geoJSON: geometry)
        case let geometry as String:
            coordinates = decodePolyline(geometry, precision: 1e5)!
        default:
            coordinates = nil
        }
        
        self.init(finalHeading: finalHeading, maneuverType: maneuverType, maneuverDirection: maneuverDirection, maneuverLocation: maneuverLocation, name: name, coordinates: coordinates, json: json)
    }
    
    public required init?(coder decoder: NSCoder) {
        let coordinateDictionaries = decoder.decodeObject(of: [NSArray.self, NSDictionary.self, NSString.self, NSNumber.self], forKey: "coordinates") as? [[String: CLLocationDegrees]]
		
        coordinates = coordinateDictionaries?.flatMap({ (coordinateDictionary) -> CLLocationCoordinate2D? in
            if let latitude = coordinateDictionary["latitude"], let longitude = coordinateDictionary["longitude"] {
                return CLLocationCoordinate2D(latitude: latitude, longitude: longitude)
            } else {
                return nil
            }
        })
        
        guard let decodedInstructions = decoder.decodeObject(of: NSString.self, forKey: "instructions") as String? else {
            return nil
        }
        instructions = decodedInstructions
		
        initialHeading = decoder.containsValue(forKey: "initialHeading") ? decoder.decodeDouble(forKey: "initialHeading") : nil
        finalHeading = decoder.containsValue(forKey: "finalHeading") ? decoder.decodeDouble(forKey: "finalHeading") : nil
        
        guard let maneuverTypeDescription = decoder.decodeObject(of: NSString.self, forKey: "maneuverType") as String? else {
            return nil
        }
        maneuverType = ManeuverType(description: maneuverTypeDescription)
        let maneuverDirectionDescription = decoder.decodeObject(of: NSString.self, forKey: "maneuverDirection") as! String
        maneuverDirection = ManeuverDirection(description: maneuverDirectionDescription)
        
        if let maneuverLocationDictionary = decoder.decodeObject(of: [NSDictionary.self, NSString.self, NSNumber.self], forKey: "maneuverLocation") as? [String: CLLocationDegrees],
            let latitude = maneuverLocationDictionary["latitude"],
            let longitude = maneuverLocationDictionary["longitude"] {
            maneuverLocation = CLLocationCoordinate2D(latitude: latitude, longitude: longitude)
        } else {
            maneuverLocation = kCLLocationCoordinate2DInvalid
        }
        
        exitIndex = decoder.containsValue(forKey: "exitIndex") ? decoder.decodeInteger(forKey: "exitIndex") : nil
        exitNames = decoder.decodeObject(of: [NSArray.self, NSString.self], forKey: "exitNames") as? [String]
        distance = decoder.decodeDouble(forKey: "distance")
        expectedTravelTime = decoder.decodeDouble(forKey: "expectedTravelTime")
        names = decoder.decodeObject(of: [NSArray.self, NSString.self], forKey: "names") as? [String]
        
        guard let transportTypeDescription = decoder.decodeObject(of: NSString.self, forKey: "transportType") as? String else {
            return nil
        }
        transportType = TransportType(description: transportTypeDescription)
        
        codes = decoder.decodeObject(of: [NSArray.self, NSString.self], forKey: "codes") as? [String]
        destinationCodes = decoder.decodeObject(of: [NSArray.self, NSString.self], forKey: "destinationCodes") as? [String]
        destinations = decoder.decodeObject(of: [NSArray.self, NSString.self], forKey: "destinations") as? [String]
        
        intersections = decoder.decodeObject(of: [NSArray.self, Intersection.self], forKey: "intersections") as? [Intersection]
    }
    
    open static var supportsSecureCoding = true
    
    public func encode(with coder: NSCoder) {
        let coordinateDictionaries = coordinates?.map { [
            "latitude": $0.latitude,
            "longitude": $0.longitude,
            ] }
        coder.encode(coordinateDictionaries, forKey: "coordinates")
        
        coder.encode(instructions, forKey: "instructions")
        
        if let initialHeading = initialHeading {
            coder.encode(initialHeading, forKey: "initialHeading")
        }
        if let finalHeading = finalHeading {
            coder.encode(finalHeading, forKey: "finalHeading")
        }
        
        coder.encode(maneuverType?.description, forKey: "maneuverType")
        coder.encode(maneuverDirection?.description, forKey: "maneuverDirection")
        
        coder.encode(intersections, forKey: "intersections")
        
        coder.encode([
            "latitude": maneuverLocation.latitude,
            "longitude": maneuverLocation.longitude,
        ], forKey: "maneuverLocation")
        
        if let exitIndex = exitIndex {
            coder.encode(exitIndex, forKey: "exitIndex")
        }
        
        coder.encode(exitNames, forKey: "exitNames")
        coder.encode(distance, forKey: "distance")
        coder.encode(expectedTravelTime, forKey: "expectedTravelTime")
        coder.encode(names, forKey: "names")
        coder.encode(transportType?.description, forKey: "transportType")
        coder.encode(codes, forKey: "codes")
        coder.encode(destinationCodes, forKey: "destinationCodes")
        coder.encode(destinations, forKey: "destinations")
    }
    
    // MARK: Getting the Step Geometry
    
    /**
     An array of geographic coordinates defining the path of the route step from the location of the maneuver to the location of the next step’s maneuver.
     
     The value of this property may be `nil`, for example when the maneuver type is `Arrive`.
     
     Using the [Mapbox iOS SDK](https://www.mapbox.com/ios-sdk/) or [Mapbox macOS SDK](https://github.com/mapbox/mapbox-gl-native/tree/master/platform/macos/), you can create an `MGLPolyline` object using these coordinates to display a portion of a route on an `MGLMapView`.
     */
    open let coordinates: [CLLocationCoordinate2D]?
    
    /**
     The number of coordinates.
     
     The value of this property may be zero, for example when the maneuver type is `Arrive`.
     
     - note: This initializer is intended for Objective-C usage. In Swift code, use the `coordinates.count` property.
     */
    open var coordinateCount: UInt {
        return UInt(coordinates?.count ?? 0)
    }
    
    /**
     Retrieves the coordinates.
     
     The array may be empty, for example when the maneuver type is `Arrive`.
     
     Using the [Mapbox iOS SDK](https://www.mapbox.com/ios-sdk/) or [Mapbox macOS SDK](https://github.com/mapbox/mapbox-gl-native/tree/master/platform/macos/), you can create an `MGLPolyline` object using these coordinates to display a portion of a route on an `MGLMapView`.
     
     - parameter coordinates: A pointer to a C array of `CLLocationCoordinate2D` instances. On output, this array contains all the vertices of the overlay.
     - returns: True if the step has coordinates and `coordinates` has been populated, or false if the step has no coordinates and `coordinates` has not been modified.
     
     - precondition: `coordinates` must be large enough to hold `coordinateCount` instances of `CLLocationCoordinate2D`.
     
     - note: This initializer is intended for Objective-C usage. In Swift code, use the `coordinates` property.
     */
    open func getCoordinates(_ coordinates: UnsafeMutablePointer<CLLocationCoordinate2D>) -> Bool {
        guard let stepCoordinates = self.coordinates else {
            return false
        }
        
        for i in 0..<stepCoordinates.count {
            coordinates.advanced(by: i).pointee = stepCoordinates[i]
        }
        return true
    }
    
    // MARK: Getting Details About the Maneuver
    
    /**
     A string with instructions explaining how to perform the step’s maneuver.
     
     You can display this string or read it aloud to the user. The string does not include the distance to or from the maneuver. If you need localized or customized instructions, you can construct them yourself from the step’s other properties or use [osrm-text-instructions](https://github.com/Project-OSRM/osrm-text-instructions).
     
     - note: If you use MapboxDirections.swift with the Mapbox Directions API, this property is formatted for display to the user. If you use OSRM directly, this property contains a basic string that only includes the maneuver type and direction. Use [osrm-text-instructions](https://github.com/Project-OSRM/osrm-text-instructions) to construct a complete instruction string for display.
     */
    open let instructions: String
    
    open override var description: String {
        return instructions
    }
    
    /**
     The user’s heading immediately before performing the maneuver.
     */
    open let initialHeading: CLLocationDirection?
    
    /**
     The user’s heading immediately after performing the maneuver.
     
     The value of this property may differ from the user’s heading after traveling along the road past the maneuver.
     */
    open let finalHeading: CLLocationDirection?
    
    /**
     The type of maneuver required for beginning this step.
     */
    open let maneuverType: ManeuverType?
    
    /**
     Additional directional information to clarify the maneuver type.
     */
    open let maneuverDirection: ManeuverDirection?
    
    /**
     The location of the maneuver at the beginning of this step.
     */
    open let maneuverLocation: CLLocationCoordinate2D
    
    /**
     The number of exits from the previous maneuver up to and including this step’s maneuver.
     
     If the maneuver takes place on a surface street, this property counts intersections. The number of intersections does not necessarily correspond to the number of blocks. If the maneuver takes place on a grade-separated highway (freeway or motorway), this property counts highway exits but not highway entrances. If the maneuver is a roundabout maneuver, the exit index is the number of exits from the approach to the recommended outlet.
     
     In some cases, the number of exits leading to a maneuver may be more useful to the user than the distance to the maneuver.
     */
    open let exitIndex: Int?
    
    /**
     The names of the roundabout exit.
     
     This property is only set for roundabout (traffic circle or rotary) maneuvers. For the signposted names associated with a highway exit, use the `destinations` property.
     
     If you display a name to the user, you may need to abbreviate common words like “East” or “Boulevard” to ensure that it fits in the allotted space.
     */
    public let exitNames: [String]?
    
    // MARK: Getting Details About the Approach to the Next Maneuver
    
    /**
     The step’s distance, measured in meters.
     
     The value of this property accounts for the distance that the user must travel to go from this step’s maneuver location to the next step’s maneuver location. It is not the sum of the direct distances between the route’s waypoints, nor should you assume that the user would travel along this distance at a fixed speed.
     */
    open let distance: CLLocationDistance
    
    /**
     The step’s expected travel time, measured in seconds.
     
     The value of this property reflects the time it takes to go from this step’s maneuver location to the next step’s maneuver location under ideal conditions. You should not assume that the user would travel along the step at a fixed speed. The actual travel time may vary based on the weather, traffic conditions, road construction, and other variables. If the step makes use of a ferry or train, the actual travel time may additionally be subject to the schedules of those services.
     */
    open let expectedTravelTime: TimeInterval
    
    /**
     The names of the road or path leading from this step’s maneuver to the next step’s maneuver.
     
     If the maneuver is a turning maneuver, the step’s names are the name of the road or path onto which the user turns. If you display a name to the user, you may need to abbreviate common words like “East” or “Boulevard” to ensure that it fits in the allotted space.
     
     If the maneuver is a roundabout maneuver, the outlet to take is named in the `exitNames` property; the `names` property is only set for large roundabouts that have their own names.
     */
    open let names: [String]?
    
    /**
     Any route reference codes assigned to the road or path leading from this step’s maneuver to the next step’s maneuver.
     
     A route reference code commonly consists of an alphabetic network code, a space or hyphen, and a route number. You should not assume that the network code is globally unique: for example, a network code of “NH” may indicate a “National Highway” or “New Hampshire”. Moreover, a route number may not even uniqely identify a route within a given network.
     
     If a highway ramp is part of a numbered route, its reference code is contained in this property. On the other hand, guide signage for a highway ramp usually indicates route reference codes of the adjoining road; use the `destinationCodes` property for those route reference codes.
     */
    open let codes: [String]?
    
    // MARK: Getting Additional Step Details
    
    /**
     The mode of transportation used for the step.
     
     This step may use a different mode of transportation than the overall route.
     */
    open let transportType: TransportType?
    
    /**
     Any route reference codes that appear on guide signage for the road leading from this step’s maneuver to the next step’s maneuver.
     
     This property is typically available in steps leading to or from a freeway or expressway. This property contains route reference codes associated with a road later in the route. If a highway ramp is itself part of a numbered route, its reference code is contained in the `codes` property.
     
     A route reference code commonly consists of an alphabetic network code, a space or hyphen, and a route number. You should not assume that the network code is globally unique: for example, a network code of “NH” may indicate a “National Highway” or “New Hampshire”. Moreover, a route number may not even uniqely identify a route within a given network. A destination code for a divided road is often suffixed with the cardinal direction of travel, for example “I 80 East”.
     */
    public let destinationCodes: [String]?
    
    /**
     Destinations, such as [control cities](https://en.wikipedia.org/wiki/Control_city), that appear on guide signage for the road leading from this step’s maneuver to the next step’s maneuver.
     
     This property is typically available in steps leading to or from a freeway or expressway.
     */
    open let destinations: [String]?
    
    /**
     An array of intersections along the step.
     
     Each item in the array corresponds to a cross street, starting with the intersection at the maneuver location indicated by the coordinates property and continuing with each cross street along the step.
    */
    public let intersections: [Intersection]?
}

// MARK: Support for Directions API v4

extension ManeuverType {
    internal init?(v4Description: String) {
        let description: String
        switch v4Description {
        case "bear right", "turn right", "sharp right", "sharp left", "turn left", "bear left", "u-turn":
            description = "turn"
        case "enter roundabout":
            description = "roundabout"
        default:
            description = v4Description
        }
        self.init(description: description)
    }
}

extension ManeuverDirection {
    internal init?(v4TypeDescription: String) {
        let description: String
        switch v4TypeDescription {
        case "bear right", "bear left":
            description = v4TypeDescription.replacingOccurrences(of: "bear", with: "slight")
        case "turn right", "turn left":
            description = v4TypeDescription.replacingOccurrences(of: "turn ", with: "")
        case "u-turn":
            description = "uturn"
        default:
            description = v4TypeDescription
        }
        self.init(description: description)
    }
}

internal class RouteStepV4: RouteStep {
    internal convenience init(json: JSONDictionary) {
        let maneuver = json["maneuver"] as! JSONDictionary
        let heading = maneuver["heading"] as? Double
        let maneuverType = ManeuverType(v4Description: maneuver["type"] as! String)
        let maneuverDirection = ManeuverDirection(v4TypeDescription: maneuver["type"] as! String)
        let maneuverLocation = CLLocationCoordinate2D(geoJSON: maneuver["location"] as! JSONDictionary)
        
        let name = json["way_name"] as! String
        
        self.init(finalHeading: heading, maneuverType: maneuverType, maneuverDirection: maneuverDirection, maneuverLocation: maneuverLocation, name: name, coordinates: nil, json: json)
    }
}<|MERGE_RESOLUTION|>--- conflicted
+++ resolved
@@ -432,13 +432,8 @@
             }
             codes = parenthetical.trimmingCharacters(in: CharacterSet(charactersIn: "()")).tagValues(separatedBy: ";")
         } else {
-<<<<<<< HEAD
             self.names = name.isEmpty ? nil : name.tagValues(separatedBy: ";")
-            codes = nil
-=======
-            self.names = name.isEmpty ? nil : name.tagValuesSeparatedByString(";")
-            codes = ref?.tagValuesSeparatedByString(";")
->>>>>>> 679728c6
+            codes = ref?.tagValues(separatedBy: ";")
         }
         
         // Mapbox Directions API v5 combines the destination’s ref and name.
