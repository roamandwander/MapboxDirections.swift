--- conflicted
+++ resolved
@@ -542,11 +542,8 @@
 				C52552B81FA15D5900B1545C /* MBVisualInstructionBanner.swift */,
 				C52552BF1FA1628A00B1545C /* MBVisualInstructionComponent.swift */,
 				C56516831FE1A2DD00A0AD18 /* MBVisualInstructionType.swift */,
-<<<<<<< HEAD
 				C5169F942077DF5000D6FD34 /* MBApproachType.swift */,
-=======
 				35EFD00A207DFACA00BF3873 /* MBVisualInstruction.swift */,
->>>>>>> 71245d90
 			);
 			path = MapboxDirections;
 			sourceTree = "<group>";
