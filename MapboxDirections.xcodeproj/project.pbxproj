// !$*UTF8*$!
{
	archiveVersion = 1;
	classes = {
	};
	objectVersion = 46;
	objects = {

/* Begin PBXBuildFile section */
		02599A9F4AFF2EA453B127B6 /* Pods_MapboxDirectionsTests.framework in Frameworks */ = {isa = PBXBuildFile; fileRef = 111718728E71A72F760BFBCE /* Pods_MapboxDirectionsTests.framework */; };
		5039C073831CA8E3B5B4C395 /* Pods_MapboxDirectionsMacTests.framework in Frameworks */ = {isa = PBXBuildFile; fileRef = A6C14CAB4265B5BBE0668F98 /* Pods_MapboxDirectionsMacTests.framework */; };
		873562FBB5CA65F6AFFC28B2 /* Pods_MapboxDirectionsWatch.framework in Frameworks */ = {isa = PBXBuildFile; fileRef = DE88D8ACDE1F58C6F7CFF289 /* Pods_MapboxDirectionsWatch.framework */; };
		87E1756D85AAB62B82228FF3 /* Pods_Example__Swift_.framework in Frameworks */ = {isa = PBXBuildFile; fileRef = 2AF00AB3EFDCBBCCD611EFB8 /* Pods_Example__Swift_.framework */; };
		9186F83B6B5B9BA4218C6949 /* Pods_MapboxDirectionsTV.framework in Frameworks */ = {isa = PBXBuildFile; fileRef = 30A35E89A250687A8A4AB203 /* Pods_MapboxDirectionsTV.framework */; };
		A6270373DE8FBAB9E187546B /* Pods_MapboxDirections.framework in Frameworks */ = {isa = PBXBuildFile; fileRef = 83C0BE684BDAC6904D8772FE /* Pods_MapboxDirections.framework */; };
		B225EEC832101659D42306C0 /* Pods_MapboxDirectionsMac.framework in Frameworks */ = {isa = PBXBuildFile; fileRef = D5A2AC67B9674D3F14B1FD6E /* Pods_MapboxDirectionsMac.framework */; };
<<<<<<< HEAD
		BCC275D33FD809E4CA0C29E3 /* Pods_WatchExample.framework in Frameworks */ = {isa = PBXBuildFile; fileRef = 3125F8C3D3D120492CC28912 /* Pods_WatchExample.framework */; };
		C547EC691DB59F8F009817F3 /* MBLane.swift in Sources */ = {isa = PBXBuildFile; fileRef = C57D55071DB58C0200B94B74 /* MBLane.swift */; };
		C547EC6A1DB59F90009817F3 /* MBLane.swift in Sources */ = {isa = PBXBuildFile; fileRef = C57D55071DB58C0200B94B74 /* MBLane.swift */; };
		C547EC6B1DB59F91009817F3 /* MBLane.swift in Sources */ = {isa = PBXBuildFile; fileRef = C57D55071DB58C0200B94B74 /* MBLane.swift */; };
		C57B2E961DB8171300E9123A /* MBLaneIndication.h in Headers */ = {isa = PBXBuildFile; fileRef = C57B2E951DB8171300E9123A /* MBLaneIndication.h */; settings = {ATTRIBUTES = (Public, ); }; };
		C57B2E971DB8171300E9123A /* MBLaneIndication.h in Headers */ = {isa = PBXBuildFile; fileRef = C57B2E951DB8171300E9123A /* MBLaneIndication.h */; settings = {ATTRIBUTES = (Public, ); }; };
		C57B2E981DB8171300E9123A /* MBLaneIndication.h in Headers */ = {isa = PBXBuildFile; fileRef = C57B2E951DB8171300E9123A /* MBLaneIndication.h */; settings = {ATTRIBUTES = (Public, ); }; };
		C57B2E991DB8171300E9123A /* MBLaneIndication.h in Headers */ = {isa = PBXBuildFile; fileRef = C57B2E951DB8171300E9123A /* MBLaneIndication.h */; settings = {ATTRIBUTES = (Public, ); }; };
		C57D55011DB5669600B94B74 /* MBIntersection.swift in Sources */ = {isa = PBXBuildFile; fileRef = C57D55001DB5669600B94B74 /* MBIntersection.swift */; };
		C57D55031DB566A700B94B74 /* MBIntersection.swift in Sources */ = {isa = PBXBuildFile; fileRef = C57D55001DB5669600B94B74 /* MBIntersection.swift */; };
		C57D55041DB566A800B94B74 /* MBIntersection.swift in Sources */ = {isa = PBXBuildFile; fileRef = C57D55001DB5669600B94B74 /* MBIntersection.swift */; };
		C57D55051DB566A900B94B74 /* MBIntersection.swift in Sources */ = {isa = PBXBuildFile; fileRef = C57D55001DB5669600B94B74 /* MBIntersection.swift */; };
		C57D55081DB58C0200B94B74 /* MBLane.swift in Sources */ = {isa = PBXBuildFile; fileRef = C57D55071DB58C0200B94B74 /* MBLane.swift */; };
		DA15B1A01D5D501500C8042B /* Interface.storyboard in Resources */ = {isa = PBXBuildFile; fileRef = DA15B19E1D5D501500C8042B /* Interface.storyboard */; };
		DA15B1A21D5D501500C8042B /* Assets.xcassets in Resources */ = {isa = PBXBuildFile; fileRef = DA15B1A11D5D501500C8042B /* Assets.xcassets */; };
		DA15B1A91D5D501500C8042B /* WatchExample Extension.appex in Embed App Extensions */ = {isa = PBXBuildFile; fileRef = DA15B1A81D5D501500C8042B /* WatchExample Extension.appex */; settings = {ATTRIBUTES = (RemoveHeadersOnCopy, ); }; };
		DA15B1B01D5D501500C8042B /* InterfaceController.swift in Sources */ = {isa = PBXBuildFile; fileRef = DA15B1AF1D5D501500C8042B /* InterfaceController.swift */; };
		DA15B1B21D5D501500C8042B /* ExtensionDelegate.swift in Sources */ = {isa = PBXBuildFile; fileRef = DA15B1B11D5D501500C8042B /* ExtensionDelegate.swift */; };
		DA15B1B41D5D501500C8042B /* NotificationController.swift in Sources */ = {isa = PBXBuildFile; fileRef = DA15B1B31D5D501500C8042B /* NotificationController.swift */; };
		DA15B1B61D5D501500C8042B /* Assets.xcassets in Resources */ = {isa = PBXBuildFile; fileRef = DA15B1B51D5D501500C8042B /* Assets.xcassets */; };
		DA15B1BA1D5D501500C8042B /* WatchExample.app in Embed Watch Content */ = {isa = PBXBuildFile; fileRef = DA15B19C1D5D501500C8042B /* WatchExample.app */; };
		DA15B1C31D5D502900C8042B /* MapboxDirections.framework in Frameworks */ = {isa = PBXBuildFile; fileRef = DA1A10FB1D010361009F82FA /* MapboxDirections.framework */; };
		DA15B1C41D5D502900C8042B /* MapboxDirections.framework in Embed Frameworks */ = {isa = PBXBuildFile; fileRef = DA1A10FB1D010361009F82FA /* MapboxDirections.framework */; settings = {ATTRIBUTES = (CodeSignOnCopy, RemoveHeadersOnCopy, ); }; };
=======
>>>>>>> 8f236e8c
		DA1A10C61D00F969009F82FA /* MapboxDirections.h in Headers */ = {isa = PBXBuildFile; fileRef = DA6C9D8A1CAE442B00094FBC /* MapboxDirections.h */; settings = {ATTRIBUTES = (Public, ); }; };
		DA1A10C71D00F969009F82FA /* MBDirections.swift in Sources */ = {isa = PBXBuildFile; fileRef = DD6254731AE70CB700017857 /* MBDirections.swift */; };
		DA1A10C81D00F969009F82FA /* MBRoute.swift in Sources */ = {isa = PBXBuildFile; fileRef = DAC05F171CFC075300FA0071 /* MBRoute.swift */; };
		DA1A10C91D00F969009F82FA /* MBRouteLeg.swift in Sources */ = {isa = PBXBuildFile; fileRef = DAC05F191CFC077C00FA0071 /* MBRouteLeg.swift */; };
		DA1A10CA1D00F969009F82FA /* MBRouteOptions.swift in Sources */ = {isa = PBXBuildFile; fileRef = DA2E03EA1CB0E13D00D1269A /* MBRouteOptions.swift */; };
		DA1A10CB1D00F969009F82FA /* MBRouteStep.swift in Sources */ = {isa = PBXBuildFile; fileRef = DA2E03E81CB0E0B000D1269A /* MBRouteStep.swift */; };
		DA1A10CC1D00F969009F82FA /* MBWaypoint.swift in Sources */ = {isa = PBXBuildFile; fileRef = DAC05F151CFBFAC400FA0071 /* MBWaypoint.swift */; };
		DA1A10CD1D00F972009F82FA /* V5Tests.swift in Sources */ = {isa = PBXBuildFile; fileRef = DA6C9DAB1CAEC72800094FBC /* V5Tests.swift */; };
		DA1A10CE1D00F972009F82FA /* Fixture.swift in Sources */ = {isa = PBXBuildFile; fileRef = DA6C9DB11CAECA0E00094FBC /* Fixture.swift */; };
		DA1A10CF1D00F975009F82FA /* v5_driving_dc_polyline.json in Resources */ = {isa = PBXBuildFile; fileRef = DAC05F1B1CFC1E5300FA0071 /* v5_driving_dc_polyline.json */; };
		DA1A10EC1D010247009F82FA /* MapboxDirections.h in Headers */ = {isa = PBXBuildFile; fileRef = DA6C9D8A1CAE442B00094FBC /* MapboxDirections.h */; settings = {ATTRIBUTES = (Public, ); }; };
		DA1A10ED1D010247009F82FA /* MBDirections.swift in Sources */ = {isa = PBXBuildFile; fileRef = DD6254731AE70CB700017857 /* MBDirections.swift */; };
		DA1A10EE1D010247009F82FA /* MBRoute.swift in Sources */ = {isa = PBXBuildFile; fileRef = DAC05F171CFC075300FA0071 /* MBRoute.swift */; };
		DA1A10EF1D010247009F82FA /* MBRouteLeg.swift in Sources */ = {isa = PBXBuildFile; fileRef = DAC05F191CFC077C00FA0071 /* MBRouteLeg.swift */; };
		DA1A10F01D010247009F82FA /* MBRouteOptions.swift in Sources */ = {isa = PBXBuildFile; fileRef = DA2E03EA1CB0E13D00D1269A /* MBRouteOptions.swift */; };
		DA1A10F11D010247009F82FA /* MBRouteStep.swift in Sources */ = {isa = PBXBuildFile; fileRef = DA2E03E81CB0E0B000D1269A /* MBRouteStep.swift */; };
		DA1A10F21D010247009F82FA /* MBWaypoint.swift in Sources */ = {isa = PBXBuildFile; fileRef = DAC05F151CFBFAC400FA0071 /* MBWaypoint.swift */; };
		DA1A10F31D010251009F82FA /* v5_driving_dc_polyline.json in Resources */ = {isa = PBXBuildFile; fileRef = DAC05F1B1CFC1E5300FA0071 /* v5_driving_dc_polyline.json */; };
		DA1A10F41D010251009F82FA /* V5Tests.swift in Sources */ = {isa = PBXBuildFile; fileRef = DA6C9DAB1CAEC72800094FBC /* V5Tests.swift */; };
		DA1A10F51D010251009F82FA /* Fixture.swift in Sources */ = {isa = PBXBuildFile; fileRef = DA6C9DB11CAECA0E00094FBC /* Fixture.swift */; };
		DA1A11031D0103A3009F82FA /* MapboxDirections.h in Headers */ = {isa = PBXBuildFile; fileRef = DA6C9D8A1CAE442B00094FBC /* MapboxDirections.h */; settings = {ATTRIBUTES = (Public, ); }; };
		DA1A11041D0103A3009F82FA /* MBDirections.swift in Sources */ = {isa = PBXBuildFile; fileRef = DD6254731AE70CB700017857 /* MBDirections.swift */; };
		DA1A11051D0103A3009F82FA /* MBRoute.swift in Sources */ = {isa = PBXBuildFile; fileRef = DAC05F171CFC075300FA0071 /* MBRoute.swift */; };
		DA1A11061D0103A3009F82FA /* MBRouteLeg.swift in Sources */ = {isa = PBXBuildFile; fileRef = DAC05F191CFC077C00FA0071 /* MBRouteLeg.swift */; };
		DA1A11071D0103A3009F82FA /* MBRouteOptions.swift in Sources */ = {isa = PBXBuildFile; fileRef = DA2E03EA1CB0E13D00D1269A /* MBRouteOptions.swift */; };
		DA1A11081D0103A3009F82FA /* MBRouteStep.swift in Sources */ = {isa = PBXBuildFile; fileRef = DA2E03E81CB0E0B000D1269A /* MBRouteStep.swift */; };
		DA1A11091D0103A3009F82FA /* MBWaypoint.swift in Sources */ = {isa = PBXBuildFile; fileRef = DAC05F151CFBFAC400FA0071 /* MBWaypoint.swift */; };
		DA1A110B1D01045E009F82FA /* DirectionsTests.swift in Sources */ = {isa = PBXBuildFile; fileRef = DA1A110A1D01045E009F82FA /* DirectionsTests.swift */; };
		DA1A110C1D01045E009F82FA /* DirectionsTests.swift in Sources */ = {isa = PBXBuildFile; fileRef = DA1A110A1D01045E009F82FA /* DirectionsTests.swift */; };
		DA1A110D1D01045E009F82FA /* DirectionsTests.swift in Sources */ = {isa = PBXBuildFile; fileRef = DA1A110A1D01045E009F82FA /* DirectionsTests.swift */; };
		DA1A11111D011089009F82FA /* MapboxDirections.framework in Frameworks */ = {isa = PBXBuildFile; fileRef = DA6C9D881CAE442B00094FBC /* MapboxDirections.framework */; settings = {ATTRIBUTES = (Required, ); }; };
		DA1A11121D011089009F82FA /* MapboxDirections.framework in Embed Frameworks */ = {isa = PBXBuildFile; fileRef = DA6C9D881CAE442B00094FBC /* MapboxDirections.framework */; settings = {ATTRIBUTES = (CodeSignOnCopy, RemoveHeadersOnCopy, ); }; };
		DA1ACF791DB76A660054BFE7 /* main.m in Sources */ = {isa = PBXBuildFile; fileRef = DA1ACF781DB76A660054BFE7 /* main.m */; };
		DA1ACF7C1DB76A660054BFE7 /* AppDelegate.m in Sources */ = {isa = PBXBuildFile; fileRef = DA1ACF7B1DB76A660054BFE7 /* AppDelegate.m */; };
		DA1ACF7F1DB76A660054BFE7 /* ViewController.m in Sources */ = {isa = PBXBuildFile; fileRef = DA1ACF7E1DB76A660054BFE7 /* ViewController.m */; };
		DA1ACF8C1DB76F0F0054BFE7 /* MapboxDirections.framework in Frameworks */ = {isa = PBXBuildFile; fileRef = DA6C9D881CAE442B00094FBC /* MapboxDirections.framework */; };
		DA1ACF8D1DB76F0F0054BFE7 /* MapboxDirections.framework in Embed Frameworks */ = {isa = PBXBuildFile; fileRef = DA6C9D881CAE442B00094FBC /* MapboxDirections.framework */; settings = {ATTRIBUTES = (CodeSignOnCopy, RemoveHeadersOnCopy, ); }; };
		DA2E03E91CB0E0B000D1269A /* MBRouteStep.swift in Sources */ = {isa = PBXBuildFile; fileRef = DA2E03E81CB0E0B000D1269A /* MBRouteStep.swift */; };
		DA2E03EB1CB0E13D00D1269A /* MBRouteOptions.swift in Sources */ = {isa = PBXBuildFile; fileRef = DA2E03EA1CB0E13D00D1269A /* MBRouteOptions.swift */; };
		DA6C9D8B1CAE442B00094FBC /* MapboxDirections.h in Headers */ = {isa = PBXBuildFile; fileRef = DA6C9D8A1CAE442B00094FBC /* MapboxDirections.h */; settings = {ATTRIBUTES = (Public, ); }; };
		DA6C9DA61CAE462800094FBC /* MBDirections.swift in Sources */ = {isa = PBXBuildFile; fileRef = DD6254731AE70CB700017857 /* MBDirections.swift */; };
		DA6C9DAC1CAEC72800094FBC /* V5Tests.swift in Sources */ = {isa = PBXBuildFile; fileRef = DA6C9DAB1CAEC72800094FBC /* V5Tests.swift */; };
		DA6C9DB21CAECA0E00094FBC /* Fixture.swift in Sources */ = {isa = PBXBuildFile; fileRef = DA6C9DB11CAECA0E00094FBC /* Fixture.swift */; };
		DA737EE41D05F91E005BDA16 /* v5_driving_dc_geojson.json in Resources */ = {isa = PBXBuildFile; fileRef = DA737EE31D05F91E005BDA16 /* v5_driving_dc_geojson.json */; };
		DA737EE51D05F91E005BDA16 /* v5_driving_dc_geojson.json in Resources */ = {isa = PBXBuildFile; fileRef = DA737EE31D05F91E005BDA16 /* v5_driving_dc_geojson.json */; };
		DA737EE61D05F91E005BDA16 /* v5_driving_dc_geojson.json in Resources */ = {isa = PBXBuildFile; fileRef = DA737EE31D05F91E005BDA16 /* v5_driving_dc_geojson.json */; };
		DA737EE81D0611CB005BDA16 /* V4Tests.swift in Sources */ = {isa = PBXBuildFile; fileRef = DA737EE71D0611CB005BDA16 /* V4Tests.swift */; };
		DA737EE91D0611CB005BDA16 /* V4Tests.swift in Sources */ = {isa = PBXBuildFile; fileRef = DA737EE71D0611CB005BDA16 /* V4Tests.swift */; };
		DA737EEA1D0611CB005BDA16 /* V4Tests.swift in Sources */ = {isa = PBXBuildFile; fileRef = DA737EE71D0611CB005BDA16 /* V4Tests.swift */; };
		DA737EEE1D06175B005BDA16 /* v4_driving_dc_geojson.json in Resources */ = {isa = PBXBuildFile; fileRef = DA737EED1D06175B005BDA16 /* v4_driving_dc_geojson.json */; };
		DA737EEF1D06175B005BDA16 /* v4_driving_dc_geojson.json in Resources */ = {isa = PBXBuildFile; fileRef = DA737EED1D06175B005BDA16 /* v4_driving_dc_geojson.json */; };
		DA737EF01D06175B005BDA16 /* v4_driving_dc_geojson.json in Resources */ = {isa = PBXBuildFile; fileRef = DA737EED1D06175B005BDA16 /* v4_driving_dc_geojson.json */; };
		DA737EF21D061AA2005BDA16 /* v4_driving_dc_polyline.json in Resources */ = {isa = PBXBuildFile; fileRef = DA737EF11D061AA2005BDA16 /* v4_driving_dc_polyline.json */; };
		DA737EF31D061AA2005BDA16 /* v4_driving_dc_polyline.json in Resources */ = {isa = PBXBuildFile; fileRef = DA737EF11D061AA2005BDA16 /* v4_driving_dc_polyline.json */; };
		DA737EF41D061AA2005BDA16 /* v4_driving_dc_polyline.json in Resources */ = {isa = PBXBuildFile; fileRef = DA737EF11D061AA2005BDA16 /* v4_driving_dc_polyline.json */; };
		DAA76D681DD127CB0015EC78 /* MBLaneIndication.swift in Sources */ = {isa = PBXBuildFile; fileRef = DAA76D671DD127CB0015EC78 /* MBLaneIndication.swift */; };
		DAA76D691DD127CB0015EC78 /* MBLaneIndication.swift in Sources */ = {isa = PBXBuildFile; fileRef = DAA76D671DD127CB0015EC78 /* MBLaneIndication.swift */; };
		DAA76D6A1DD127CB0015EC78 /* MBLaneIndication.swift in Sources */ = {isa = PBXBuildFile; fileRef = DAA76D671DD127CB0015EC78 /* MBLaneIndication.swift */; };
		DAA76D6B1DD127CB0015EC78 /* MBLaneIndication.swift in Sources */ = {isa = PBXBuildFile; fileRef = DAA76D671DD127CB0015EC78 /* MBLaneIndication.swift */; };
		DAC05F161CFBFAC400FA0071 /* MBWaypoint.swift in Sources */ = {isa = PBXBuildFile; fileRef = DAC05F151CFBFAC400FA0071 /* MBWaypoint.swift */; };
		DAC05F181CFC075300FA0071 /* MBRoute.swift in Sources */ = {isa = PBXBuildFile; fileRef = DAC05F171CFC075300FA0071 /* MBRoute.swift */; };
		DAC05F1A1CFC077C00FA0071 /* MBRouteLeg.swift in Sources */ = {isa = PBXBuildFile; fileRef = DAC05F191CFC077C00FA0071 /* MBRouteLeg.swift */; };
		DAC05F1C1CFC1E5300FA0071 /* v5_driving_dc_polyline.json in Resources */ = {isa = PBXBuildFile; fileRef = DAC05F1B1CFC1E5300FA0071 /* v5_driving_dc_polyline.json */; };
		DAEF6CAD1D8BC017006A108F /* RouteStepTests.swift in Sources */ = {isa = PBXBuildFile; fileRef = DAEF6CAC1D8BC017006A108F /* RouteStepTests.swift */; };
		DAEF6CAE1D8BC017006A108F /* RouteStepTests.swift in Sources */ = {isa = PBXBuildFile; fileRef = DAEF6CAC1D8BC017006A108F /* RouteStepTests.swift */; };
		DAEF6CAF1D8BC017006A108F /* RouteStepTests.swift in Sources */ = {isa = PBXBuildFile; fileRef = DAEF6CAC1D8BC017006A108F /* RouteStepTests.swift */; };
		DCDBB814A9D5AE74300E73C8 /* Pods_Example__Objective_C_.framework in Frameworks */ = {isa = PBXBuildFile; fileRef = 7887333384CE93CF34A60E2B /* Pods_Example__Objective_C_.framework */; };
		DD6254541AE70C1700017857 /* AppDelegate.swift in Sources */ = {isa = PBXBuildFile; fileRef = DD6254531AE70C1700017857 /* AppDelegate.swift */; };
		DD6254561AE70C1700017857 /* ViewController.swift in Sources */ = {isa = PBXBuildFile; fileRef = DD6254551AE70C1700017857 /* ViewController.swift */; };
		FB737DB2C6D8CC82A6FAA82C /* Pods_MapboxDirectionsTVTests.framework in Frameworks */ = {isa = PBXBuildFile; fileRef = EBA232D519F6F671B2EDFCAF /* Pods_MapboxDirectionsTVTests.framework */; };
/* End PBXBuildFile section */

/* Begin PBXContainerItemProxy section */
		DA1A10BA1D00F8FF009F82FA /* PBXContainerItemProxy */ = {
			isa = PBXContainerItemProxy;
			containerPortal = DD6254461AE70C1700017857 /* Project object */;
			proxyType = 1;
			remoteGlobalIDString = DA1A10AE1D00F8FF009F82FA;
			remoteInfo = MapboxDirectionsMac;
		};
		DA1A10E01D0101ED009F82FA /* PBXContainerItemProxy */ = {
			isa = PBXContainerItemProxy;
			containerPortal = DD6254461AE70C1700017857 /* Project object */;
			proxyType = 1;
			remoteGlobalIDString = DA1A10D41D0101ED009F82FA;
			remoteInfo = MapboxDirectionsTV;
		};
		DA1A11131D011089009F82FA /* PBXContainerItemProxy */ = {
			isa = PBXContainerItemProxy;
			containerPortal = DD6254461AE70C1700017857 /* Project object */;
			proxyType = 1;
			remoteGlobalIDString = DA6C9D871CAE442B00094FBC;
			remoteInfo = MapboxDirections;
		};
		DA1ACF8E1DB76F0F0054BFE7 /* PBXContainerItemProxy */ = {
			isa = PBXContainerItemProxy;
			containerPortal = DD6254461AE70C1700017857 /* Project object */;
			proxyType = 1;
			remoteGlobalIDString = DA6C9D871CAE442B00094FBC;
			remoteInfo = MapboxDirections;
		};
		DA6C9D931CAE442B00094FBC /* PBXContainerItemProxy */ = {
			isa = PBXContainerItemProxy;
			containerPortal = DD6254461AE70C1700017857 /* Project object */;
			proxyType = 1;
			remoteGlobalIDString = DA6C9D871CAE442B00094FBC;
			remoteInfo = MapboxDirections;
		};
/* End PBXContainerItemProxy section */

/* Begin PBXCopyFilesBuildPhase section */
		DA15B1C21D5D501500C8042B /* Embed Watch Content */ = {
			isa = PBXCopyFilesBuildPhase;
			buildActionMask = 2147483647;
			dstPath = "$(CONTENTS_FOLDER_PATH)/Watch";
			dstSubfolderSpec = 16;
			files = (
			);
			name = "Embed Watch Content";
			runOnlyForDeploymentPostprocessing = 0;
		};
		DA1A11151D011089009F82FA /* Embed Frameworks */ = {
			isa = PBXCopyFilesBuildPhase;
			buildActionMask = 2147483647;
			dstPath = "";
			dstSubfolderSpec = 10;
			files = (
				DA1A11121D011089009F82FA /* MapboxDirections.framework in Embed Frameworks */,
			);
			name = "Embed Frameworks";
			runOnlyForDeploymentPostprocessing = 0;
		};
		DA1ACF901DB76F0F0054BFE7 /* Embed Frameworks */ = {
			isa = PBXCopyFilesBuildPhase;
			buildActionMask = 2147483647;
			dstPath = "";
			dstSubfolderSpec = 10;
			files = (
				DA1ACF8D1DB76F0F0054BFE7 /* MapboxDirections.framework in Embed Frameworks */,
			);
			name = "Embed Frameworks";
			runOnlyForDeploymentPostprocessing = 0;
		};
/* End PBXCopyFilesBuildPhase section */

/* Begin PBXFileReference section */
		0E54F34CE80B8FAA8A8237AF /* Pods-MapboxDirectionsMac.release.xcconfig */ = {isa = PBXFileReference; includeInIndex = 1; lastKnownFileType = text.xcconfig; name = "Pods-MapboxDirectionsMac.release.xcconfig"; path = "Pods/Target Support Files/Pods-MapboxDirectionsMac/Pods-MapboxDirectionsMac.release.xcconfig"; sourceTree = "<group>"; };
		111718728E71A72F760BFBCE /* Pods_MapboxDirectionsTests.framework */ = {isa = PBXFileReference; explicitFileType = wrapper.framework; includeInIndex = 0; path = Pods_MapboxDirectionsTests.framework; sourceTree = BUILT_PRODUCTS_DIR; };
		14A212D3093A6B2F16C5906B /* Pods-MapboxDirectionsWatch.release.xcconfig */ = {isa = PBXFileReference; includeInIndex = 1; lastKnownFileType = text.xcconfig; name = "Pods-MapboxDirectionsWatch.release.xcconfig"; path = "Pods/Target Support Files/Pods-MapboxDirectionsWatch/Pods-MapboxDirectionsWatch.release.xcconfig"; sourceTree = "<group>"; };
		280512B2AFE7777BE47B598C /* Pods-Example (Swift).debug.xcconfig */ = {isa = PBXFileReference; includeInIndex = 1; lastKnownFileType = text.xcconfig; name = "Pods-Example (Swift).debug.xcconfig"; path = "Pods/Target Support Files/Pods-Example (Swift)/Pods-Example (Swift).debug.xcconfig"; sourceTree = "<group>"; };
		2AF00AB3EFDCBBCCD611EFB8 /* Pods_Example__Swift_.framework */ = {isa = PBXFileReference; explicitFileType = wrapper.framework; includeInIndex = 0; path = Pods_Example__Swift_.framework; sourceTree = BUILT_PRODUCTS_DIR; };
		2E1E30C7261B1CC9E446EF14 /* Pods-MapboxDirectionsWatch.debug.xcconfig */ = {isa = PBXFileReference; includeInIndex = 1; lastKnownFileType = text.xcconfig; name = "Pods-MapboxDirectionsWatch.debug.xcconfig"; path = "Pods/Target Support Files/Pods-MapboxDirectionsWatch/Pods-MapboxDirectionsWatch.debug.xcconfig"; sourceTree = "<group>"; };
		30A35E89A250687A8A4AB203 /* Pods_MapboxDirectionsTV.framework */ = {isa = PBXFileReference; explicitFileType = wrapper.framework; includeInIndex = 0; path = Pods_MapboxDirectionsTV.framework; sourceTree = BUILT_PRODUCTS_DIR; };
		3CBDF466DA79A0300E88AA8C /* Pods-MapboxDirections.debug.xcconfig */ = {isa = PBXFileReference; includeInIndex = 1; lastKnownFileType = text.xcconfig; name = "Pods-MapboxDirections.debug.xcconfig"; path = "Pods/Target Support Files/Pods-MapboxDirections/Pods-MapboxDirections.debug.xcconfig"; sourceTree = "<group>"; };
		45D272931D93A2185C1F3140 /* Pods-MapboxDirectionsTV.release.xcconfig */ = {isa = PBXFileReference; includeInIndex = 1; lastKnownFileType = text.xcconfig; name = "Pods-MapboxDirectionsTV.release.xcconfig"; path = "Pods/Target Support Files/Pods-MapboxDirectionsTV/Pods-MapboxDirectionsTV.release.xcconfig"; sourceTree = "<group>"; };
		46B778CDD353A9BEFD44A098 /* Pods-MapboxDirectionsTests.debug.xcconfig */ = {isa = PBXFileReference; includeInIndex = 1; lastKnownFileType = text.xcconfig; name = "Pods-MapboxDirectionsTests.debug.xcconfig"; path = "Pods/Target Support Files/Pods-MapboxDirectionsTests/Pods-MapboxDirectionsTests.debug.xcconfig"; sourceTree = "<group>"; };
		5ABC95CC4D6BF3BCA6667F5C /* Pods-Example (Swift).release.xcconfig */ = {isa = PBXFileReference; includeInIndex = 1; lastKnownFileType = text.xcconfig; name = "Pods-Example (Swift).release.xcconfig"; path = "Pods/Target Support Files/Pods-Example (Swift)/Pods-Example (Swift).release.xcconfig"; sourceTree = "<group>"; };
		7887333384CE93CF34A60E2B /* Pods_Example__Objective_C_.framework */ = {isa = PBXFileReference; explicitFileType = wrapper.framework; includeInIndex = 0; path = Pods_Example__Objective_C_.framework; sourceTree = BUILT_PRODUCTS_DIR; };
		7E3FF4F9120D6C9E60708335 /* Pods-MapboxDirectionsMacTests.release.xcconfig */ = {isa = PBXFileReference; includeInIndex = 1; lastKnownFileType = text.xcconfig; name = "Pods-MapboxDirectionsMacTests.release.xcconfig"; path = "Pods/Target Support Files/Pods-MapboxDirectionsMacTests/Pods-MapboxDirectionsMacTests.release.xcconfig"; sourceTree = "<group>"; };
		83C0BE684BDAC6904D8772FE /* Pods_MapboxDirections.framework */ = {isa = PBXFileReference; explicitFileType = wrapper.framework; includeInIndex = 0; path = Pods_MapboxDirections.framework; sourceTree = BUILT_PRODUCTS_DIR; };
		A6C14CAB4265B5BBE0668F98 /* Pods_MapboxDirectionsMacTests.framework */ = {isa = PBXFileReference; explicitFileType = wrapper.framework; includeInIndex = 0; path = Pods_MapboxDirectionsMacTests.framework; sourceTree = BUILT_PRODUCTS_DIR; };
		AC8D78F2AFDD3C48B47A899A /* Pods-Example (Objective-C).release.xcconfig */ = {isa = PBXFileReference; includeInIndex = 1; lastKnownFileType = text.xcconfig; name = "Pods-Example (Objective-C).release.xcconfig"; path = "Pods/Target Support Files/Pods-Example (Objective-C)/Pods-Example (Objective-C).release.xcconfig"; sourceTree = "<group>"; };
		B138892B1F6A8960575D68D6 /* Pods-MapboxDirectionsMac.debug.xcconfig */ = {isa = PBXFileReference; includeInIndex = 1; lastKnownFileType = text.xcconfig; name = "Pods-MapboxDirectionsMac.debug.xcconfig"; path = "Pods/Target Support Files/Pods-MapboxDirectionsMac/Pods-MapboxDirectionsMac.debug.xcconfig"; sourceTree = "<group>"; };
		B215B2487667504F84228843 /* Pods-MapboxDirectionsTests.release.xcconfig */ = {isa = PBXFileReference; includeInIndex = 1; lastKnownFileType = text.xcconfig; name = "Pods-MapboxDirectionsTests.release.xcconfig"; path = "Pods/Target Support Files/Pods-MapboxDirectionsTests/Pods-MapboxDirectionsTests.release.xcconfig"; sourceTree = "<group>"; };
		BCCCE5847449F3E3DC3C47DD /* Pods-Example (Objective-C).debug.xcconfig */ = {isa = PBXFileReference; includeInIndex = 1; lastKnownFileType = text.xcconfig; name = "Pods-Example (Objective-C).debug.xcconfig"; path = "Pods/Target Support Files/Pods-Example (Objective-C)/Pods-Example (Objective-C).debug.xcconfig"; sourceTree = "<group>"; };
		BEAF6404FB359F49700E9114 /* Pods-MapboxDirectionsTVTests.debug.xcconfig */ = {isa = PBXFileReference; includeInIndex = 1; lastKnownFileType = text.xcconfig; name = "Pods-MapboxDirectionsTVTests.debug.xcconfig"; path = "Pods/Target Support Files/Pods-MapboxDirectionsTVTests/Pods-MapboxDirectionsTVTests.debug.xcconfig"; sourceTree = "<group>"; };
		C5216CD064790304C0D12E08 /* Pods-MapboxDirectionsMacTests.debug.xcconfig */ = {isa = PBXFileReference; includeInIndex = 1; lastKnownFileType = text.xcconfig; name = "Pods-MapboxDirectionsMacTests.debug.xcconfig"; path = "Pods/Target Support Files/Pods-MapboxDirectionsMacTests/Pods-MapboxDirectionsMacTests.debug.xcconfig"; sourceTree = "<group>"; };
		C57B2E951DB8171300E9123A /* MBLaneIndication.h */ = {isa = PBXFileReference; fileEncoding = 4; lastKnownFileType = sourcecode.c.h; path = MBLaneIndication.h; sourceTree = "<group>"; };
		C57D55001DB5669600B94B74 /* MBIntersection.swift */ = {isa = PBXFileReference; fileEncoding = 4; lastKnownFileType = sourcecode.swift; path = MBIntersection.swift; sourceTree = "<group>"; };
		C57D55071DB58C0200B94B74 /* MBLane.swift */ = {isa = PBXFileReference; fileEncoding = 4; lastKnownFileType = sourcecode.swift; path = MBLane.swift; sourceTree = "<group>"; };
		D39D92434CEA7E755F68A0DD /* Pods-MapboxDirectionsTVTests.release.xcconfig */ = {isa = PBXFileReference; includeInIndex = 1; lastKnownFileType = text.xcconfig; name = "Pods-MapboxDirectionsTVTests.release.xcconfig"; path = "Pods/Target Support Files/Pods-MapboxDirectionsTVTests/Pods-MapboxDirectionsTVTests.release.xcconfig"; sourceTree = "<group>"; };
		D5A2AC67B9674D3F14B1FD6E /* Pods_MapboxDirectionsMac.framework */ = {isa = PBXFileReference; explicitFileType = wrapper.framework; includeInIndex = 0; path = Pods_MapboxDirectionsMac.framework; sourceTree = BUILT_PRODUCTS_DIR; };
		DA1A10AF1D00F8FF009F82FA /* MapboxDirections.framework */ = {isa = PBXFileReference; explicitFileType = wrapper.framework; includeInIndex = 0; path = MapboxDirections.framework; sourceTree = BUILT_PRODUCTS_DIR; };
		DA1A10B81D00F8FF009F82FA /* MapboxDirectionsTests.xctest */ = {isa = PBXFileReference; explicitFileType = wrapper.cfbundle; includeInIndex = 0; path = MapboxDirectionsTests.xctest; sourceTree = BUILT_PRODUCTS_DIR; };
		DA1A10D51D0101ED009F82FA /* MapboxDirections.framework */ = {isa = PBXFileReference; explicitFileType = wrapper.framework; includeInIndex = 0; path = MapboxDirections.framework; sourceTree = BUILT_PRODUCTS_DIR; };
		DA1A10DE1D0101ED009F82FA /* MapboxDirectionsTests.xctest */ = {isa = PBXFileReference; explicitFileType = wrapper.cfbundle; includeInIndex = 0; path = MapboxDirectionsTests.xctest; sourceTree = BUILT_PRODUCTS_DIR; };
		DA1A10FB1D010361009F82FA /* MapboxDirections.framework */ = {isa = PBXFileReference; explicitFileType = wrapper.framework; includeInIndex = 0; path = MapboxDirections.framework; sourceTree = BUILT_PRODUCTS_DIR; };
		DA1A110A1D01045E009F82FA /* DirectionsTests.swift */ = {isa = PBXFileReference; fileEncoding = 4; lastKnownFileType = sourcecode.swift; path = DirectionsTests.swift; sourceTree = "<group>"; };
		DA1A11161D011670009F82FA /* Polyline.framework */ = {isa = PBXFileReference; lastKnownFileType = wrapper.framework; name = Polyline.framework; path = "../../Library/Developer/Xcode/DerivedData/MapboxDirections-edgcxadoaxriyleblulvzecsblrz/Build/Products/Debug-iphonesimulator/Polyline-iOS/Polyline.framework"; sourceTree = "<group>"; };
		DA1ACF751DB76A650054BFE7 /* Example (Objective-C).app */ = {isa = PBXFileReference; explicitFileType = wrapper.application; includeInIndex = 0; path = "Example (Objective-C).app"; sourceTree = BUILT_PRODUCTS_DIR; };
		DA1ACF781DB76A660054BFE7 /* main.m */ = {isa = PBXFileReference; lastKnownFileType = sourcecode.c.objc; path = main.m; sourceTree = "<group>"; };
		DA1ACF7A1DB76A660054BFE7 /* AppDelegate.h */ = {isa = PBXFileReference; lastKnownFileType = sourcecode.c.h; path = AppDelegate.h; sourceTree = "<group>"; };
		DA1ACF7B1DB76A660054BFE7 /* AppDelegate.m */ = {isa = PBXFileReference; lastKnownFileType = sourcecode.c.objc; path = AppDelegate.m; sourceTree = "<group>"; };
		DA1ACF7D1DB76A660054BFE7 /* ViewController.h */ = {isa = PBXFileReference; lastKnownFileType = sourcecode.c.h; path = ViewController.h; sourceTree = "<group>"; };
		DA1ACF7E1DB76A660054BFE7 /* ViewController.m */ = {isa = PBXFileReference; lastKnownFileType = sourcecode.c.objc; path = ViewController.m; sourceTree = "<group>"; };
		DA2E03E81CB0E0B000D1269A /* MBRouteStep.swift */ = {isa = PBXFileReference; fileEncoding = 4; lastKnownFileType = sourcecode.swift; path = MBRouteStep.swift; sourceTree = "<group>"; };
		DA2E03EA1CB0E13D00D1269A /* MBRouteOptions.swift */ = {isa = PBXFileReference; fileEncoding = 4; lastKnownFileType = sourcecode.swift; path = MBRouteOptions.swift; sourceTree = "<group>"; };
		DA6C9D881CAE442B00094FBC /* MapboxDirections.framework */ = {isa = PBXFileReference; explicitFileType = wrapper.framework; includeInIndex = 0; path = MapboxDirections.framework; sourceTree = BUILT_PRODUCTS_DIR; };
		DA6C9D8A1CAE442B00094FBC /* MapboxDirections.h */ = {isa = PBXFileReference; lastKnownFileType = sourcecode.c.h; path = MapboxDirections.h; sourceTree = "<group>"; };
		DA6C9D8C1CAE442B00094FBC /* Info.plist */ = {isa = PBXFileReference; lastKnownFileType = text.plist.xml; path = Info.plist; sourceTree = "<group>"; };
		DA6C9D911CAE442B00094FBC /* MapboxDirectionsTests.xctest */ = {isa = PBXFileReference; explicitFileType = wrapper.cfbundle; includeInIndex = 0; path = MapboxDirectionsTests.xctest; sourceTree = BUILT_PRODUCTS_DIR; };
		DA6C9D9A1CAE442B00094FBC /* Info.plist */ = {isa = PBXFileReference; lastKnownFileType = text.plist.xml; path = Info.plist; sourceTree = "<group>"; };
		DA6C9DAB1CAEC72800094FBC /* V5Tests.swift */ = {isa = PBXFileReference; fileEncoding = 4; lastKnownFileType = sourcecode.swift; path = V5Tests.swift; sourceTree = "<group>"; };
		DA6C9DB11CAECA0E00094FBC /* Fixture.swift */ = {isa = PBXFileReference; fileEncoding = 4; lastKnownFileType = sourcecode.swift; path = Fixture.swift; sourceTree = "<group>"; };
		DA737EE31D05F91E005BDA16 /* v5_driving_dc_geojson.json */ = {isa = PBXFileReference; fileEncoding = 4; lastKnownFileType = text.json; path = v5_driving_dc_geojson.json; sourceTree = "<group>"; };
		DA737EE71D0611CB005BDA16 /* V4Tests.swift */ = {isa = PBXFileReference; fileEncoding = 4; lastKnownFileType = sourcecode.swift; path = V4Tests.swift; sourceTree = "<group>"; };
		DA737EED1D06175B005BDA16 /* v4_driving_dc_geojson.json */ = {isa = PBXFileReference; fileEncoding = 4; lastKnownFileType = text.json; path = v4_driving_dc_geojson.json; sourceTree = "<group>"; };
		DA737EF11D061AA2005BDA16 /* v4_driving_dc_polyline.json */ = {isa = PBXFileReference; fileEncoding = 4; lastKnownFileType = text.json; path = v4_driving_dc_polyline.json; sourceTree = "<group>"; };
		DAA76D671DD127CB0015EC78 /* MBLaneIndication.swift */ = {isa = PBXFileReference; fileEncoding = 4; lastKnownFileType = sourcecode.swift; path = MBLaneIndication.swift; sourceTree = "<group>"; };
		DAC05F151CFBFAC400FA0071 /* MBWaypoint.swift */ = {isa = PBXFileReference; fileEncoding = 4; lastKnownFileType = sourcecode.swift; path = MBWaypoint.swift; sourceTree = "<group>"; };
		DAC05F171CFC075300FA0071 /* MBRoute.swift */ = {isa = PBXFileReference; fileEncoding = 4; lastKnownFileType = sourcecode.swift; path = MBRoute.swift; sourceTree = "<group>"; };
		DAC05F191CFC077C00FA0071 /* MBRouteLeg.swift */ = {isa = PBXFileReference; fileEncoding = 4; lastKnownFileType = sourcecode.swift; path = MBRouteLeg.swift; sourceTree = "<group>"; };
		DAC05F1B1CFC1E5300FA0071 /* v5_driving_dc_polyline.json */ = {isa = PBXFileReference; fileEncoding = 4; lastKnownFileType = text.json; path = v5_driving_dc_polyline.json; sourceTree = "<group>"; };
		DAEF6CAC1D8BC017006A108F /* RouteStepTests.swift */ = {isa = PBXFileReference; fileEncoding = 4; lastKnownFileType = sourcecode.swift; path = RouteStepTests.swift; sourceTree = SOURCE_ROOT; };
		DD62544E1AE70C1700017857 /* Directions (Swift).app */ = {isa = PBXFileReference; explicitFileType = wrapper.application; includeInIndex = 0; path = "Directions (Swift).app"; sourceTree = BUILT_PRODUCTS_DIR; };
		DD6254521AE70C1700017857 /* Info.plist */ = {isa = PBXFileReference; lastKnownFileType = text.plist.xml; path = Info.plist; sourceTree = "<group>"; };
		DD6254531AE70C1700017857 /* AppDelegate.swift */ = {isa = PBXFileReference; lastKnownFileType = sourcecode.swift; path = AppDelegate.swift; sourceTree = "<group>"; };
		DD6254551AE70C1700017857 /* ViewController.swift */ = {isa = PBXFileReference; lastKnownFileType = sourcecode.swift; path = ViewController.swift; sourceTree = "<group>"; };
		DD6254731AE70CB700017857 /* MBDirections.swift */ = {isa = PBXFileReference; fileEncoding = 4; lastKnownFileType = sourcecode.swift; path = MBDirections.swift; sourceTree = "<group>"; };
		DE88D8ACDE1F58C6F7CFF289 /* Pods_MapboxDirectionsWatch.framework */ = {isa = PBXFileReference; explicitFileType = wrapper.framework; includeInIndex = 0; path = Pods_MapboxDirectionsWatch.framework; sourceTree = BUILT_PRODUCTS_DIR; };
		E32FD2E0FD00A2CAF23B8BBD /* Pods-MapboxDirectionsTV.debug.xcconfig */ = {isa = PBXFileReference; includeInIndex = 1; lastKnownFileType = text.xcconfig; name = "Pods-MapboxDirectionsTV.debug.xcconfig"; path = "Pods/Target Support Files/Pods-MapboxDirectionsTV/Pods-MapboxDirectionsTV.debug.xcconfig"; sourceTree = "<group>"; };
		EBA232D519F6F671B2EDFCAF /* Pods_MapboxDirectionsTVTests.framework */ = {isa = PBXFileReference; explicitFileType = wrapper.framework; includeInIndex = 0; path = Pods_MapboxDirectionsTVTests.framework; sourceTree = BUILT_PRODUCTS_DIR; };
		F91F172DFB1E0945243533D7 /* Pods-MapboxDirections.release.xcconfig */ = {isa = PBXFileReference; includeInIndex = 1; lastKnownFileType = text.xcconfig; name = "Pods-MapboxDirections.release.xcconfig"; path = "Pods/Target Support Files/Pods-MapboxDirections/Pods-MapboxDirections.release.xcconfig"; sourceTree = "<group>"; };
/* End PBXFileReference section */

/* Begin PBXFrameworksBuildPhase section */
		39D04EFCE1A7300374AA5FBF /* Frameworks */ = {
			isa = PBXFrameworksBuildPhase;
			buildActionMask = 2147483647;
			files = (
				5039C073831CA8E3B5B4C395 /* Pods_MapboxDirectionsMacTests.framework in Frameworks */,
			);
			runOnlyForDeploymentPostprocessing = 0;
		};
		41F7A758F36CA42614E9759D /* Frameworks */ = {
			isa = PBXFrameworksBuildPhase;
			buildActionMask = 2147483647;
			files = (
				02599A9F4AFF2EA453B127B6 /* Pods_MapboxDirectionsTests.framework in Frameworks */,
			);
			runOnlyForDeploymentPostprocessing = 0;
		};
		653A4672B83CA07822A37632 /* Frameworks */ = {
			isa = PBXFrameworksBuildPhase;
			buildActionMask = 2147483647;
			files = (
				B225EEC832101659D42306C0 /* Pods_MapboxDirectionsMac.framework in Frameworks */,
			);
			runOnlyForDeploymentPostprocessing = 0;
		};
		7AC435C54F754F3C6A047D02 /* Frameworks */ = {
			isa = PBXFrameworksBuildPhase;
			buildActionMask = 2147483647;
			files = (
				A6270373DE8FBAB9E187546B /* Pods_MapboxDirections.framework in Frameworks */,
			);
			runOnlyForDeploymentPostprocessing = 0;
		};
		84AE54CA0DD2836DC232F06B /* Frameworks */ = {
			isa = PBXFrameworksBuildPhase;
			buildActionMask = 2147483647;
			files = (
				9186F83B6B5B9BA4218C6949 /* Pods_MapboxDirectionsTV.framework in Frameworks */,
			);
			runOnlyForDeploymentPostprocessing = 0;
		};
		92F37F617F04E042D4413B37 /* Frameworks */ = {
			isa = PBXFrameworksBuildPhase;
			buildActionMask = 2147483647;
			files = (
				FB737DB2C6D8CC82A6FAA82C /* Pods_MapboxDirectionsTVTests.framework in Frameworks */,
			);
			runOnlyForDeploymentPostprocessing = 0;
		};
		DA1ACF721DB76A650054BFE7 /* Frameworks */ = {
			isa = PBXFrameworksBuildPhase;
			buildActionMask = 2147483647;
			files = (
				DA1ACF8C1DB76F0F0054BFE7 /* MapboxDirections.framework in Frameworks */,
				DCDBB814A9D5AE74300E73C8 /* Pods_Example__Objective_C_.framework in Frameworks */,
			);
			runOnlyForDeploymentPostprocessing = 0;
		};
		DD62544B1AE70C1700017857 /* Frameworks */ = {
			isa = PBXFrameworksBuildPhase;
			buildActionMask = 2147483647;
			files = (
				DA1A11111D011089009F82FA /* MapboxDirections.framework in Frameworks */,
				87E1756D85AAB62B82228FF3 /* Pods_Example__Swift_.framework in Frameworks */,
			);
			runOnlyForDeploymentPostprocessing = 0;
		};
		E05B24A0DFB05E8378736C51 /* Frameworks */ = {
			isa = PBXFrameworksBuildPhase;
			buildActionMask = 2147483647;
			files = (
				873562FBB5CA65F6AFFC28B2 /* Pods_MapboxDirectionsWatch.framework in Frameworks */,
			);
			runOnlyForDeploymentPostprocessing = 0;
		};
/* End PBXFrameworksBuildPhase section */

/* Begin PBXGroup section */
		4025371970E36C6D8BF67116 /* Frameworks */ = {
			isa = PBXGroup;
			children = (
				DA1A11161D011670009F82FA /* Polyline.framework */,
				83C0BE684BDAC6904D8772FE /* Pods_MapboxDirections.framework */,
				D5A2AC67B9674D3F14B1FD6E /* Pods_MapboxDirectionsMac.framework */,
				111718728E71A72F760BFBCE /* Pods_MapboxDirectionsTests.framework */,
				A6C14CAB4265B5BBE0668F98 /* Pods_MapboxDirectionsMacTests.framework */,
				30A35E89A250687A8A4AB203 /* Pods_MapboxDirectionsTV.framework */,
				EBA232D519F6F671B2EDFCAF /* Pods_MapboxDirectionsTVTests.framework */,
				DE88D8ACDE1F58C6F7CFF289 /* Pods_MapboxDirectionsWatch.framework */,
				2AF00AB3EFDCBBCCD611EFB8 /* Pods_Example__Swift_.framework */,
				7887333384CE93CF34A60E2B /* Pods_Example__Objective_C_.framework */,
			);
			name = Frameworks;
			sourceTree = "<group>";
		};
		DA1A10541D001C4E009F82FA /* Swift */ = {
			isa = PBXGroup;
			children = (
				DD6254531AE70C1700017857 /* AppDelegate.swift */,
				DD6254551AE70C1700017857 /* ViewController.swift */,
			);
			name = Swift;
			sourceTree = "<group>";
		};
		DA1ACF701DB769AD0054BFE7 /* Objective-C */ = {
			isa = PBXGroup;
			children = (
				DA1ACF781DB76A660054BFE7 /* main.m */,
				DA1ACF7A1DB76A660054BFE7 /* AppDelegate.h */,
				DA1ACF7B1DB76A660054BFE7 /* AppDelegate.m */,
				DA1ACF7D1DB76A660054BFE7 /* ViewController.h */,
				DA1ACF7E1DB76A660054BFE7 /* ViewController.m */,
			);
			name = "Objective-C";
			sourceTree = "<group>";
		};
		DA6C9D891CAE442B00094FBC /* MapboxDirections */ = {
			isa = PBXGroup;
			children = (
				DA6C9D8A1CAE442B00094FBC /* MapboxDirections.h */,
				DD6254731AE70CB700017857 /* MBDirections.swift */,
				DAC05F171CFC075300FA0071 /* MBRoute.swift */,
				DAC05F191CFC077C00FA0071 /* MBRouteLeg.swift */,
				DA2E03EA1CB0E13D00D1269A /* MBRouteOptions.swift */,
				DA2E03E81CB0E0B000D1269A /* MBRouteStep.swift */,
				C57D55001DB5669600B94B74 /* MBIntersection.swift */,
				C57D55071DB58C0200B94B74 /* MBLane.swift */,
				C57B2E951DB8171300E9123A /* MBLaneIndication.h */,
				DAA76D671DD127CB0015EC78 /* MBLaneIndication.swift */,
				DAC05F151CFBFAC400FA0071 /* MBWaypoint.swift */,
				DA6C9D8C1CAE442B00094FBC /* Info.plist */,
			);
			path = MapboxDirections;
			sourceTree = "<group>";
		};
		DA6C9D971CAE442B00094FBC /* MapboxDirectionsTests */ = {
			isa = PBXGroup;
			children = (
				DA1A110A1D01045E009F82FA /* DirectionsTests.swift */,
				DAEF6CAC1D8BC017006A108F /* RouteStepTests.swift */,
				DA737EE71D0611CB005BDA16 /* V4Tests.swift */,
				DA6C9DAB1CAEC72800094FBC /* V5Tests.swift */,
				DA6C9DB11CAECA0E00094FBC /* Fixture.swift */,
				DA6C9D9A1CAE442B00094FBC /* Info.plist */,
				DA6C9DAD1CAEC93800094FBC /* Fixtures */,
			);
			path = MapboxDirectionsTests;
			sourceTree = "<group>";
		};
		DA6C9DAD1CAEC93800094FBC /* Fixtures */ = {
			isa = PBXGroup;
			children = (
				DA737EEC1D061514005BDA16 /* V4 */,
				DA737EEB1D0614FA005BDA16 /* V5 */,
			);
			path = Fixtures;
			sourceTree = "<group>";
		};
		DA737EEB1D0614FA005BDA16 /* V5 */ = {
			isa = PBXGroup;
			children = (
				DA737EE31D05F91E005BDA16 /* v5_driving_dc_geojson.json */,
				DAC05F1B1CFC1E5300FA0071 /* v5_driving_dc_polyline.json */,
			);
			name = V5;
			path = v5;
			sourceTree = "<group>";
		};
		DA737EEC1D061514005BDA16 /* V4 */ = {
			isa = PBXGroup;
			children = (
				DA737EED1D06175B005BDA16 /* v4_driving_dc_geojson.json */,
				DA737EF11D061AA2005BDA16 /* v4_driving_dc_polyline.json */,
			);
			name = V4;
			path = v4;
			sourceTree = "<group>";
		};
		DD6254451AE70C1700017857 = {
			isa = PBXGroup;
			children = (
				DD6254501AE70C1700017857 /* Directions Example */,
				DA6C9D891CAE442B00094FBC /* MapboxDirections */,
				DA6C9D971CAE442B00094FBC /* MapboxDirectionsTests */,
				DD62544F1AE70C1700017857 /* Products */,
				4025371970E36C6D8BF67116 /* Frameworks */,
				DE76C0739C1B67D5BF639537 /* Pods */,
			);
			sourceTree = "<group>";
		};
		DD62544F1AE70C1700017857 /* Products */ = {
			isa = PBXGroup;
			children = (
				DD62544E1AE70C1700017857 /* Directions (Swift).app */,
				DA6C9D881CAE442B00094FBC /* MapboxDirections.framework */,
				DA6C9D911CAE442B00094FBC /* MapboxDirectionsTests.xctest */,
				DA1A10AF1D00F8FF009F82FA /* MapboxDirections.framework */,
				DA1A10B81D00F8FF009F82FA /* MapboxDirectionsTests.xctest */,
				DA1A10D51D0101ED009F82FA /* MapboxDirections.framework */,
				DA1A10DE1D0101ED009F82FA /* MapboxDirectionsTests.xctest */,
				DA1A10FB1D010361009F82FA /* MapboxDirections.framework */,
				DA1ACF751DB76A650054BFE7 /* Example (Objective-C).app */,
			);
			name = Products;
			sourceTree = "<group>";
		};
		DD6254501AE70C1700017857 /* Directions Example */ = {
			isa = PBXGroup;
			children = (
				DA1A10541D001C4E009F82FA /* Swift */,
				DA1ACF701DB769AD0054BFE7 /* Objective-C */,
				DD6254511AE70C1700017857 /* Supporting Files */,
			);
			path = "Directions Example";
			sourceTree = "<group>";
		};
		DD6254511AE70C1700017857 /* Supporting Files */ = {
			isa = PBXGroup;
			children = (
				DD6254521AE70C1700017857 /* Info.plist */,
			);
			name = "Supporting Files";
			sourceTree = "<group>";
		};
		DE76C0739C1B67D5BF639537 /* Pods */ = {
			isa = PBXGroup;
			children = (
				280512B2AFE7777BE47B598C /* Pods-Example (Swift).debug.xcconfig */,
				5ABC95CC4D6BF3BCA6667F5C /* Pods-Example (Swift).release.xcconfig */,
				3CBDF466DA79A0300E88AA8C /* Pods-MapboxDirections.debug.xcconfig */,
				F91F172DFB1E0945243533D7 /* Pods-MapboxDirections.release.xcconfig */,
				B138892B1F6A8960575D68D6 /* Pods-MapboxDirectionsMac.debug.xcconfig */,
				0E54F34CE80B8FAA8A8237AF /* Pods-MapboxDirectionsMac.release.xcconfig */,
				C5216CD064790304C0D12E08 /* Pods-MapboxDirectionsMacTests.debug.xcconfig */,
				7E3FF4F9120D6C9E60708335 /* Pods-MapboxDirectionsMacTests.release.xcconfig */,
				E32FD2E0FD00A2CAF23B8BBD /* Pods-MapboxDirectionsTV.debug.xcconfig */,
				45D272931D93A2185C1F3140 /* Pods-MapboxDirectionsTV.release.xcconfig */,
				BEAF6404FB359F49700E9114 /* Pods-MapboxDirectionsTVTests.debug.xcconfig */,
				D39D92434CEA7E755F68A0DD /* Pods-MapboxDirectionsTVTests.release.xcconfig */,
				46B778CDD353A9BEFD44A098 /* Pods-MapboxDirectionsTests.debug.xcconfig */,
				B215B2487667504F84228843 /* Pods-MapboxDirectionsTests.release.xcconfig */,
				2E1E30C7261B1CC9E446EF14 /* Pods-MapboxDirectionsWatch.debug.xcconfig */,
				14A212D3093A6B2F16C5906B /* Pods-MapboxDirectionsWatch.release.xcconfig */,
				BCCCE5847449F3E3DC3C47DD /* Pods-Example (Objective-C).debug.xcconfig */,
				AC8D78F2AFDD3C48B47A899A /* Pods-Example (Objective-C).release.xcconfig */,
			);
			name = Pods;
			sourceTree = "<group>";
		};
/* End PBXGroup section */

/* Begin PBXHeadersBuildPhase section */
		DA1A10AC1D00F8FF009F82FA /* Headers */ = {
			isa = PBXHeadersBuildPhase;
			buildActionMask = 2147483647;
			files = (
				DA1A10C61D00F969009F82FA /* MapboxDirections.h in Headers */,
				C57B2E971DB8171300E9123A /* MBLaneIndication.h in Headers */,
			);
			runOnlyForDeploymentPostprocessing = 0;
		};
		DA1A10D21D0101ED009F82FA /* Headers */ = {
			isa = PBXHeadersBuildPhase;
			buildActionMask = 2147483647;
			files = (
				DA1A10EC1D010247009F82FA /* MapboxDirections.h in Headers */,
				C57B2E981DB8171300E9123A /* MBLaneIndication.h in Headers */,
			);
			runOnlyForDeploymentPostprocessing = 0;
		};
		DA1A10F81D010361009F82FA /* Headers */ = {
			isa = PBXHeadersBuildPhase;
			buildActionMask = 2147483647;
			files = (
				DA1A11031D0103A3009F82FA /* MapboxDirections.h in Headers */,
				C57B2E991DB8171300E9123A /* MBLaneIndication.h in Headers */,
			);
			runOnlyForDeploymentPostprocessing = 0;
		};
		DA6C9D851CAE442B00094FBC /* Headers */ = {
			isa = PBXHeadersBuildPhase;
			buildActionMask = 2147483647;
			files = (
				DA6C9D8B1CAE442B00094FBC /* MapboxDirections.h in Headers */,
				C57B2E961DB8171300E9123A /* MBLaneIndication.h in Headers */,
			);
			runOnlyForDeploymentPostprocessing = 0;
		};
/* End PBXHeadersBuildPhase section */

/* Begin PBXNativeTarget section */
		DA1A10AE1D00F8FF009F82FA /* MapboxDirectionsMac */ = {
			isa = PBXNativeTarget;
			buildConfigurationList = DA1A10C41D00F8FF009F82FA /* Build configuration list for PBXNativeTarget "MapboxDirectionsMac" */;
			buildPhases = (
				07EB541A056F200DC7890508 /* [CP] Check Pods Manifest.lock */,
				DA1A10AA1D00F8FF009F82FA /* Sources */,
				DA1A10AC1D00F8FF009F82FA /* Headers */,
				DA1A10AD1D00F8FF009F82FA /* Resources */,
				653A4672B83CA07822A37632 /* Frameworks */,
				2A512AB2F5C1E6C58DEF5E51 /* [CP] Copy Pods Resources */,
			);
			buildRules = (
			);
			dependencies = (
			);
			name = MapboxDirectionsMac;
			productName = MapboxDirectionsMac;
			productReference = DA1A10AF1D00F8FF009F82FA /* MapboxDirections.framework */;
			productType = "com.apple.product-type.framework";
		};
		DA1A10B71D00F8FF009F82FA /* MapboxDirectionsMacTests */ = {
			isa = PBXNativeTarget;
			buildConfigurationList = DA1A10C51D00F8FF009F82FA /* Build configuration list for PBXNativeTarget "MapboxDirectionsMacTests" */;
			buildPhases = (
				164BE52AA118E9B230A12CB4 /* [CP] Check Pods Manifest.lock */,
				DA1A10B41D00F8FF009F82FA /* Sources */,
				DA1A10B61D00F8FF009F82FA /* Resources */,
				39D04EFCE1A7300374AA5FBF /* Frameworks */,
				CA9D333DD4D637ED30DA1B5D /* [CP] Embed Pods Frameworks */,
				B146922AAE71DC82A56BBA60 /* [CP] Copy Pods Resources */,
			);
			buildRules = (
			);
			dependencies = (
				DA1A10BB1D00F8FF009F82FA /* PBXTargetDependency */,
			);
			name = MapboxDirectionsMacTests;
			productName = MapboxDirectionsMacTests;
			productReference = DA1A10B81D00F8FF009F82FA /* MapboxDirectionsTests.xctest */;
			productType = "com.apple.product-type.bundle.unit-test";
		};
		DA1A10D41D0101ED009F82FA /* MapboxDirectionsTV */ = {
			isa = PBXNativeTarget;
			buildConfigurationList = DA1A10EA1D0101ED009F82FA /* Build configuration list for PBXNativeTarget "MapboxDirectionsTV" */;
			buildPhases = (
				690FF18CD3B69F7D8CD139CC /* [CP] Check Pods Manifest.lock */,
				DA1A10D01D0101ED009F82FA /* Sources */,
				DA1A10D21D0101ED009F82FA /* Headers */,
				DA1A10D31D0101ED009F82FA /* Resources */,
				84AE54CA0DD2836DC232F06B /* Frameworks */,
				E1DB8386CFBB095483FF5CE3 /* [CP] Copy Pods Resources */,
			);
			buildRules = (
			);
			dependencies = (
			);
			name = MapboxDirectionsTV;
			productName = MapboxDirectionsTV;
			productReference = DA1A10D51D0101ED009F82FA /* MapboxDirections.framework */;
			productType = "com.apple.product-type.framework";
		};
		DA1A10DD1D0101ED009F82FA /* MapboxDirectionsTVTests */ = {
			isa = PBXNativeTarget;
			buildConfigurationList = DA1A10EB1D0101ED009F82FA /* Build configuration list for PBXNativeTarget "MapboxDirectionsTVTests" */;
			buildPhases = (
				B3DDF3F3F716B1F3E1672556 /* [CP] Check Pods Manifest.lock */,
				DA1A10DA1D0101ED009F82FA /* Sources */,
				DA1A10DC1D0101ED009F82FA /* Resources */,
				92F37F617F04E042D4413B37 /* Frameworks */,
				40E61C63D7091CB0D1F1A44B /* [CP] Embed Pods Frameworks */,
				9CAABF965007147D98CA5B65 /* [CP] Copy Pods Resources */,
			);
			buildRules = (
			);
			dependencies = (
				DA1A10E11D0101ED009F82FA /* PBXTargetDependency */,
			);
			name = MapboxDirectionsTVTests;
			productName = MapboxDirectionsTVTests;
			productReference = DA1A10DE1D0101ED009F82FA /* MapboxDirectionsTests.xctest */;
			productType = "com.apple.product-type.bundle.unit-test";
		};
		DA1A10FA1D010361009F82FA /* MapboxDirectionsWatch */ = {
			isa = PBXNativeTarget;
			buildConfigurationList = DA1A11001D010361009F82FA /* Build configuration list for PBXNativeTarget "MapboxDirectionsWatch" */;
			buildPhases = (
				1A2F61D4EF6AC85449FEB14B /* [CP] Check Pods Manifest.lock */,
				DA1A10F61D010361009F82FA /* Sources */,
				DA1A10F81D010361009F82FA /* Headers */,
				DA1A10F91D010361009F82FA /* Resources */,
				E05B24A0DFB05E8378736C51 /* Frameworks */,
				7E98AF22895E0A888E7E0FED /* [CP] Copy Pods Resources */,
			);
			buildRules = (
			);
			dependencies = (
			);
			name = MapboxDirectionsWatch;
			productName = MapboxDirectionsWatch;
			productReference = DA1A10FB1D010361009F82FA /* MapboxDirections.framework */;
			productType = "com.apple.product-type.framework";
		};
		DA1ACF741DB76A650054BFE7 /* Example (Objective-C) */ = {
			isa = PBXNativeTarget;
			buildConfigurationList = DA1ACF891DB76A660054BFE7 /* Build configuration list for PBXNativeTarget "Example (Objective-C)" */;
			buildPhases = (
				F7690F2A46A9EE51006306A8 /* [CP] Check Pods Manifest.lock */,
				DA1ACF711DB76A650054BFE7 /* Sources */,
				DA1ACF721DB76A650054BFE7 /* Frameworks */,
				DA1ACF731DB76A650054BFE7 /* Resources */,
				036D95C8F0EA34FE89C9620C /* [CP] Embed Pods Frameworks */,
				6C0A7E6A9436209D3401B64B /* [CP] Copy Pods Resources */,
				DA1ACF901DB76F0F0054BFE7 /* Embed Frameworks */,
			);
			buildRules = (
			);
			dependencies = (
				DA1ACF8F1DB76F0F0054BFE7 /* PBXTargetDependency */,
			);
			name = "Example (Objective-C)";
			productName = "Directions (Objective-C)";
			productReference = DA1ACF751DB76A650054BFE7 /* Example (Objective-C).app */;
			productType = "com.apple.product-type.application";
		};
		DA6C9D871CAE442B00094FBC /* MapboxDirections */ = {
			isa = PBXNativeTarget;
			buildConfigurationList = DA6C9DA01CAE442B00094FBC /* Build configuration list for PBXNativeTarget "MapboxDirections" */;
			buildPhases = (
				5490BEBC50EC121D9F6DF184 /* [CP] Check Pods Manifest.lock */,
				DA6C9D831CAE442B00094FBC /* Sources */,
				DA6C9D851CAE442B00094FBC /* Headers */,
				DA6C9D861CAE442B00094FBC /* Resources */,
				7AC435C54F754F3C6A047D02 /* Frameworks */,
				63C3A09E1A08D1870328629F /* [CP] Copy Pods Resources */,
			);
			buildRules = (
			);
			dependencies = (
			);
			name = MapboxDirections;
			productName = MapboxDirections;
			productReference = DA6C9D881CAE442B00094FBC /* MapboxDirections.framework */;
			productType = "com.apple.product-type.framework";
		};
		DA6C9D901CAE442B00094FBC /* MapboxDirectionsTests */ = {
			isa = PBXNativeTarget;
			buildConfigurationList = DA6C9DA31CAE442B00094FBC /* Build configuration list for PBXNativeTarget "MapboxDirectionsTests" */;
			buildPhases = (
				B22A509CF5AF87D05EB0A8FA /* [CP] Check Pods Manifest.lock */,
				DA6C9D8D1CAE442B00094FBC /* Sources */,
				DA6C9D8F1CAE442B00094FBC /* Resources */,
				41F7A758F36CA42614E9759D /* Frameworks */,
				1D8FA0114F6A80B506012121 /* [CP] Embed Pods Frameworks */,
				13215E58DCFF5725A78316F5 /* [CP] Copy Pods Resources */,
			);
			buildRules = (
			);
			dependencies = (
				DA6C9D941CAE442B00094FBC /* PBXTargetDependency */,
			);
			name = MapboxDirectionsTests;
			productName = MapboxDirectionsTests;
			productReference = DA6C9D911CAE442B00094FBC /* MapboxDirectionsTests.xctest */;
			productType = "com.apple.product-type.bundle.unit-test";
		};
		DD62544D1AE70C1700017857 /* Example (Swift) */ = {
			isa = PBXNativeTarget;
			buildConfigurationList = DD62546D1AE70C1700017857 /* Build configuration list for PBXNativeTarget "Example (Swift)" */;
			buildPhases = (
				7C73FD970881BDE62B7A76B2 /* [CP] Check Pods Manifest.lock */,
				DD62544A1AE70C1700017857 /* Sources */,
				DD62544B1AE70C1700017857 /* Frameworks */,
				DD62544C1AE70C1700017857 /* Resources */,
				DA1A11151D011089009F82FA /* Embed Frameworks */,
				DA15B1C21D5D501500C8042B /* Embed Watch Content */,
				A5A9C1B570F795C42DC79EDB /* [CP] Embed Pods Frameworks */,
				B595302C599A3B84ABF26AEC /* [CP] Copy Pods Resources */,
			);
			buildRules = (
			);
			dependencies = (
				DA1A11141D011089009F82FA /* PBXTargetDependency */,
			);
			name = "Example (Swift)";
			productName = "Directions Example";
			productReference = DD62544E1AE70C1700017857 /* Directions (Swift).app */;
			productType = "com.apple.product-type.application";
		};
/* End PBXNativeTarget section */

/* Begin PBXProject section */
		DD6254461AE70C1700017857 /* Project object */ = {
			isa = PBXProject;
			attributes = {
				LastSwiftMigration = 0700;
				LastSwiftUpdateCheck = 0800;
				LastUpgradeCheck = 0800;
				ORGANIZATIONNAME = Mapbox;
				TargetAttributes = {
					DA1A10AE1D00F8FF009F82FA = {
						CreatedOnToolsVersion = 7.3.1;
						LastSwiftMigration = 0800;
					};
					DA1A10B71D00F8FF009F82FA = {
						CreatedOnToolsVersion = 7.3.1;
						LastSwiftMigration = 0800;
					};
					DA1A10D41D0101ED009F82FA = {
						CreatedOnToolsVersion = 7.3.1;
						LastSwiftMigration = 0800;
					};
					DA1A10DD1D0101ED009F82FA = {
						CreatedOnToolsVersion = 7.3.1;
						LastSwiftMigration = 0800;
					};
					DA1A10FA1D010361009F82FA = {
						CreatedOnToolsVersion = 7.3.1;
						LastSwiftMigration = 0800;
					};
					DA1ACF741DB76A650054BFE7 = {
						CreatedOnToolsVersion = 8.0;
						ProvisioningStyle = Automatic;
					};
					DA6C9D871CAE442B00094FBC = {
						CreatedOnToolsVersion = 7.3;
						LastSwiftMigration = 0800;
					};
					DA6C9D901CAE442B00094FBC = {
						CreatedOnToolsVersion = 7.3;
						LastSwiftMigration = 0800;
					};
					DD62544D1AE70C1700017857 = {
						CreatedOnToolsVersion = 6.3;
						LastSwiftMigration = 0800;
					};
				};
			};
			buildConfigurationList = DD6254491AE70C1700017857 /* Build configuration list for PBXProject "MapboxDirections" */;
			compatibilityVersion = "Xcode 3.2";
			developmentRegion = English;
			hasScannedForEncodings = 0;
			knownRegions = (
				en,
				Base,
			);
			mainGroup = DD6254451AE70C1700017857;
			productRefGroup = DD62544F1AE70C1700017857 /* Products */;
			projectDirPath = "";
			projectRoot = "";
			targets = (
				DD62544D1AE70C1700017857 /* Example (Swift) */,
				DA1ACF741DB76A650054BFE7 /* Example (Objective-C) */,
				DA6C9D871CAE442B00094FBC /* MapboxDirections */,
				DA6C9D901CAE442B00094FBC /* MapboxDirectionsTests */,
				DA1A10AE1D00F8FF009F82FA /* MapboxDirectionsMac */,
				DA1A10B71D00F8FF009F82FA /* MapboxDirectionsMacTests */,
				DA1A10D41D0101ED009F82FA /* MapboxDirectionsTV */,
				DA1A10DD1D0101ED009F82FA /* MapboxDirectionsTVTests */,
				DA1A10FA1D010361009F82FA /* MapboxDirectionsWatch */,
			);
		};
/* End PBXProject section */

/* Begin PBXResourcesBuildPhase section */
		DA1A10AD1D00F8FF009F82FA /* Resources */ = {
			isa = PBXResourcesBuildPhase;
			buildActionMask = 2147483647;
			files = (
			);
			runOnlyForDeploymentPostprocessing = 0;
		};
		DA1A10B61D00F8FF009F82FA /* Resources */ = {
			isa = PBXResourcesBuildPhase;
			buildActionMask = 2147483647;
			files = (
				DA737EF31D061AA2005BDA16 /* v4_driving_dc_polyline.json in Resources */,
				DA737EE51D05F91E005BDA16 /* v5_driving_dc_geojson.json in Resources */,
				DA1A10CF1D00F975009F82FA /* v5_driving_dc_polyline.json in Resources */,
				DA737EEF1D06175B005BDA16 /* v4_driving_dc_geojson.json in Resources */,
			);
			runOnlyForDeploymentPostprocessing = 0;
		};
		DA1A10D31D0101ED009F82FA /* Resources */ = {
			isa = PBXResourcesBuildPhase;
			buildActionMask = 2147483647;
			files = (
			);
			runOnlyForDeploymentPostprocessing = 0;
		};
		DA1A10DC1D0101ED009F82FA /* Resources */ = {
			isa = PBXResourcesBuildPhase;
			buildActionMask = 2147483647;
			files = (
				DA737EF41D061AA2005BDA16 /* v4_driving_dc_polyline.json in Resources */,
				DA737EE61D05F91E005BDA16 /* v5_driving_dc_geojson.json in Resources */,
				DA1A10F31D010251009F82FA /* v5_driving_dc_polyline.json in Resources */,
				DA737EF01D06175B005BDA16 /* v4_driving_dc_geojson.json in Resources */,
			);
			runOnlyForDeploymentPostprocessing = 0;
		};
		DA1A10F91D010361009F82FA /* Resources */ = {
			isa = PBXResourcesBuildPhase;
			buildActionMask = 2147483647;
			files = (
			);
			runOnlyForDeploymentPostprocessing = 0;
		};
		DA1ACF731DB76A650054BFE7 /* Resources */ = {
			isa = PBXResourcesBuildPhase;
			buildActionMask = 2147483647;
			files = (
			);
			runOnlyForDeploymentPostprocessing = 0;
		};
		DA6C9D861CAE442B00094FBC /* Resources */ = {
			isa = PBXResourcesBuildPhase;
			buildActionMask = 2147483647;
			files = (
			);
			runOnlyForDeploymentPostprocessing = 0;
		};
		DA6C9D8F1CAE442B00094FBC /* Resources */ = {
			isa = PBXResourcesBuildPhase;
			buildActionMask = 2147483647;
			files = (
				DA737EF21D061AA2005BDA16 /* v4_driving_dc_polyline.json in Resources */,
				DA737EE41D05F91E005BDA16 /* v5_driving_dc_geojson.json in Resources */,
				DAC05F1C1CFC1E5300FA0071 /* v5_driving_dc_polyline.json in Resources */,
				DA737EEE1D06175B005BDA16 /* v4_driving_dc_geojson.json in Resources */,
			);
			runOnlyForDeploymentPostprocessing = 0;
		};
		DD62544C1AE70C1700017857 /* Resources */ = {
			isa = PBXResourcesBuildPhase;
			buildActionMask = 2147483647;
			files = (
			);
			runOnlyForDeploymentPostprocessing = 0;
		};
/* End PBXResourcesBuildPhase section */

/* Begin PBXShellScriptBuildPhase section */
		036D95C8F0EA34FE89C9620C /* [CP] Embed Pods Frameworks */ = {
			isa = PBXShellScriptBuildPhase;
			buildActionMask = 2147483647;
			files = (
			);
			inputPaths = (
			);
			name = "[CP] Embed Pods Frameworks";
			outputPaths = (
			);
			runOnlyForDeploymentPostprocessing = 0;
			shellPath = /bin/sh;
			shellScript = "\"${SRCROOT}/Pods/Target Support Files/Pods-Example (Objective-C)/Pods-Example (Objective-C)-frameworks.sh\"\n";
			showEnvVarsInLog = 0;
		};
		07EB541A056F200DC7890508 /* [CP] Check Pods Manifest.lock */ = {
			isa = PBXShellScriptBuildPhase;
			buildActionMask = 2147483647;
			files = (
			);
			inputPaths = (
			);
			name = "[CP] Check Pods Manifest.lock";
			outputPaths = (
			);
			runOnlyForDeploymentPostprocessing = 0;
			shellPath = /bin/sh;
			shellScript = "diff \"${PODS_ROOT}/../Podfile.lock\" \"${PODS_ROOT}/Manifest.lock\" > /dev/null\nif [ $? != 0 ] ; then\n    # print error to STDERR\n    echo \"error: The sandbox is not in sync with the Podfile.lock. Run 'pod install' or update your CocoaPods installation.\" >&2\n    exit 1\nfi\n";
			showEnvVarsInLog = 0;
		};
		13215E58DCFF5725A78316F5 /* [CP] Copy Pods Resources */ = {
			isa = PBXShellScriptBuildPhase;
			buildActionMask = 2147483647;
			files = (
			);
			inputPaths = (
			);
			name = "[CP] Copy Pods Resources";
			outputPaths = (
			);
			runOnlyForDeploymentPostprocessing = 0;
			shellPath = /bin/sh;
			shellScript = "\"${SRCROOT}/Pods/Target Support Files/Pods-MapboxDirectionsTests/Pods-MapboxDirectionsTests-resources.sh\"\n";
			showEnvVarsInLog = 0;
		};
		164BE52AA118E9B230A12CB4 /* [CP] Check Pods Manifest.lock */ = {
			isa = PBXShellScriptBuildPhase;
			buildActionMask = 2147483647;
			files = (
			);
			inputPaths = (
			);
			name = "[CP] Check Pods Manifest.lock";
			outputPaths = (
			);
			runOnlyForDeploymentPostprocessing = 0;
			shellPath = /bin/sh;
			shellScript = "diff \"${PODS_ROOT}/../Podfile.lock\" \"${PODS_ROOT}/Manifest.lock\" > /dev/null\nif [ $? != 0 ] ; then\n    # print error to STDERR\n    echo \"error: The sandbox is not in sync with the Podfile.lock. Run 'pod install' or update your CocoaPods installation.\" >&2\n    exit 1\nfi\n";
			showEnvVarsInLog = 0;
		};
		1A2F61D4EF6AC85449FEB14B /* [CP] Check Pods Manifest.lock */ = {
			isa = PBXShellScriptBuildPhase;
			buildActionMask = 2147483647;
			files = (
			);
			inputPaths = (
			);
			name = "[CP] Check Pods Manifest.lock";
			outputPaths = (
			);
			runOnlyForDeploymentPostprocessing = 0;
			shellPath = /bin/sh;
			shellScript = "diff \"${PODS_ROOT}/../Podfile.lock\" \"${PODS_ROOT}/Manifest.lock\" > /dev/null\nif [ $? != 0 ] ; then\n    # print error to STDERR\n    echo \"error: The sandbox is not in sync with the Podfile.lock. Run 'pod install' or update your CocoaPods installation.\" >&2\n    exit 1\nfi\n";
			showEnvVarsInLog = 0;
		};
		1D8FA0114F6A80B506012121 /* [CP] Embed Pods Frameworks */ = {
			isa = PBXShellScriptBuildPhase;
			buildActionMask = 2147483647;
			files = (
			);
			inputPaths = (
			);
			name = "[CP] Embed Pods Frameworks";
			outputPaths = (
			);
			runOnlyForDeploymentPostprocessing = 0;
			shellPath = /bin/sh;
			shellScript = "\"${SRCROOT}/Pods/Target Support Files/Pods-MapboxDirectionsTests/Pods-MapboxDirectionsTests-frameworks.sh\"\n";
			showEnvVarsInLog = 0;
		};
		2A512AB2F5C1E6C58DEF5E51 /* [CP] Copy Pods Resources */ = {
			isa = PBXShellScriptBuildPhase;
			buildActionMask = 2147483647;
			files = (
			);
			inputPaths = (
			);
			name = "[CP] Copy Pods Resources";
			outputPaths = (
			);
			runOnlyForDeploymentPostprocessing = 0;
			shellPath = /bin/sh;
			shellScript = "\"${SRCROOT}/Pods/Target Support Files/Pods-MapboxDirectionsMac/Pods-MapboxDirectionsMac-resources.sh\"\n";
			showEnvVarsInLog = 0;
		};
		40E61C63D7091CB0D1F1A44B /* [CP] Embed Pods Frameworks */ = {
			isa = PBXShellScriptBuildPhase;
			buildActionMask = 2147483647;
			files = (
			);
			inputPaths = (
			);
			name = "[CP] Embed Pods Frameworks";
			outputPaths = (
			);
			runOnlyForDeploymentPostprocessing = 0;
			shellPath = /bin/sh;
			shellScript = "\"${SRCROOT}/Pods/Target Support Files/Pods-MapboxDirectionsTVTests/Pods-MapboxDirectionsTVTests-frameworks.sh\"\n";
			showEnvVarsInLog = 0;
		};
		5490BEBC50EC121D9F6DF184 /* [CP] Check Pods Manifest.lock */ = {
			isa = PBXShellScriptBuildPhase;
			buildActionMask = 2147483647;
			files = (
			);
			inputPaths = (
			);
			name = "[CP] Check Pods Manifest.lock";
			outputPaths = (
			);
			runOnlyForDeploymentPostprocessing = 0;
			shellPath = /bin/sh;
			shellScript = "diff \"${PODS_ROOT}/../Podfile.lock\" \"${PODS_ROOT}/Manifest.lock\" > /dev/null\nif [ $? != 0 ] ; then\n    # print error to STDERR\n    echo \"error: The sandbox is not in sync with the Podfile.lock. Run 'pod install' or update your CocoaPods installation.\" >&2\n    exit 1\nfi\n";
			showEnvVarsInLog = 0;
		};
		63C3A09E1A08D1870328629F /* [CP] Copy Pods Resources */ = {
			isa = PBXShellScriptBuildPhase;
			buildActionMask = 2147483647;
			files = (
			);
			inputPaths = (
			);
			name = "[CP] Copy Pods Resources";
			outputPaths = (
			);
			runOnlyForDeploymentPostprocessing = 0;
			shellPath = /bin/sh;
			shellScript = "\"${SRCROOT}/Pods/Target Support Files/Pods-MapboxDirections/Pods-MapboxDirections-resources.sh\"\n";
			showEnvVarsInLog = 0;
		};
		690FF18CD3B69F7D8CD139CC /* [CP] Check Pods Manifest.lock */ = {
			isa = PBXShellScriptBuildPhase;
			buildActionMask = 2147483647;
			files = (
			);
			inputPaths = (
			);
			name = "[CP] Check Pods Manifest.lock";
			outputPaths = (
			);
			runOnlyForDeploymentPostprocessing = 0;
			shellPath = /bin/sh;
			shellScript = "diff \"${PODS_ROOT}/../Podfile.lock\" \"${PODS_ROOT}/Manifest.lock\" > /dev/null\nif [ $? != 0 ] ; then\n    # print error to STDERR\n    echo \"error: The sandbox is not in sync with the Podfile.lock. Run 'pod install' or update your CocoaPods installation.\" >&2\n    exit 1\nfi\n";
			showEnvVarsInLog = 0;
		};
		6C0A7E6A9436209D3401B64B /* [CP] Copy Pods Resources */ = {
			isa = PBXShellScriptBuildPhase;
			buildActionMask = 2147483647;
			files = (
			);
			inputPaths = (
			);
			name = "[CP] Copy Pods Resources";
			outputPaths = (
			);
			runOnlyForDeploymentPostprocessing = 0;
			shellPath = /bin/sh;
			shellScript = "\"${SRCROOT}/Pods/Target Support Files/Pods-Example (Objective-C)/Pods-Example (Objective-C)-resources.sh\"\n";
			showEnvVarsInLog = 0;
		};
		7C73FD970881BDE62B7A76B2 /* [CP] Check Pods Manifest.lock */ = {
			isa = PBXShellScriptBuildPhase;
			buildActionMask = 2147483647;
			files = (
			);
			inputPaths = (
			);
			name = "[CP] Check Pods Manifest.lock";
			outputPaths = (
			);
			runOnlyForDeploymentPostprocessing = 0;
			shellPath = /bin/sh;
			shellScript = "diff \"${PODS_ROOT}/../Podfile.lock\" \"${PODS_ROOT}/Manifest.lock\" > /dev/null\nif [ $? != 0 ] ; then\n    # print error to STDERR\n    echo \"error: The sandbox is not in sync with the Podfile.lock. Run 'pod install' or update your CocoaPods installation.\" >&2\n    exit 1\nfi\n";
			showEnvVarsInLog = 0;
		};
		7E98AF22895E0A888E7E0FED /* [CP] Copy Pods Resources */ = {
			isa = PBXShellScriptBuildPhase;
			buildActionMask = 2147483647;
			files = (
			);
			inputPaths = (
			);
			name = "[CP] Copy Pods Resources";
			outputPaths = (
			);
			runOnlyForDeploymentPostprocessing = 0;
			shellPath = /bin/sh;
			shellScript = "\"${SRCROOT}/Pods/Target Support Files/Pods-MapboxDirectionsWatch/Pods-MapboxDirectionsWatch-resources.sh\"\n";
			showEnvVarsInLog = 0;
		};
		9CAABF965007147D98CA5B65 /* [CP] Copy Pods Resources */ = {
			isa = PBXShellScriptBuildPhase;
			buildActionMask = 2147483647;
			files = (
			);
			inputPaths = (
			);
			name = "[CP] Copy Pods Resources";
			outputPaths = (
			);
			runOnlyForDeploymentPostprocessing = 0;
			shellPath = /bin/sh;
			shellScript = "\"${SRCROOT}/Pods/Target Support Files/Pods-MapboxDirectionsTVTests/Pods-MapboxDirectionsTVTests-resources.sh\"\n";
			showEnvVarsInLog = 0;
		};
		A5A9C1B570F795C42DC79EDB /* [CP] Embed Pods Frameworks */ = {
			isa = PBXShellScriptBuildPhase;
			buildActionMask = 2147483647;
			files = (
			);
			inputPaths = (
			);
			name = "[CP] Embed Pods Frameworks";
			outputPaths = (
			);
			runOnlyForDeploymentPostprocessing = 0;
			shellPath = /bin/sh;
			shellScript = "\"${SRCROOT}/Pods/Target Support Files/Pods-Example (Swift)/Pods-Example (Swift)-frameworks.sh\"\n";
			showEnvVarsInLog = 0;
		};
		B146922AAE71DC82A56BBA60 /* [CP] Copy Pods Resources */ = {
			isa = PBXShellScriptBuildPhase;
			buildActionMask = 2147483647;
			files = (
			);
			inputPaths = (
			);
			name = "[CP] Copy Pods Resources";
			outputPaths = (
			);
			runOnlyForDeploymentPostprocessing = 0;
			shellPath = /bin/sh;
			shellScript = "\"${SRCROOT}/Pods/Target Support Files/Pods-MapboxDirectionsMacTests/Pods-MapboxDirectionsMacTests-resources.sh\"\n";
			showEnvVarsInLog = 0;
		};
		B22A509CF5AF87D05EB0A8FA /* [CP] Check Pods Manifest.lock */ = {
			isa = PBXShellScriptBuildPhase;
			buildActionMask = 2147483647;
			files = (
			);
			inputPaths = (
			);
			name = "[CP] Check Pods Manifest.lock";
			outputPaths = (
			);
			runOnlyForDeploymentPostprocessing = 0;
			shellPath = /bin/sh;
			shellScript = "diff \"${PODS_ROOT}/../Podfile.lock\" \"${PODS_ROOT}/Manifest.lock\" > /dev/null\nif [ $? != 0 ] ; then\n    # print error to STDERR\n    echo \"error: The sandbox is not in sync with the Podfile.lock. Run 'pod install' or update your CocoaPods installation.\" >&2\n    exit 1\nfi\n";
			showEnvVarsInLog = 0;
		};
		B3DDF3F3F716B1F3E1672556 /* [CP] Check Pods Manifest.lock */ = {
			isa = PBXShellScriptBuildPhase;
			buildActionMask = 2147483647;
			files = (
			);
			inputPaths = (
			);
			name = "[CP] Check Pods Manifest.lock";
			outputPaths = (
			);
			runOnlyForDeploymentPostprocessing = 0;
			shellPath = /bin/sh;
			shellScript = "diff \"${PODS_ROOT}/../Podfile.lock\" \"${PODS_ROOT}/Manifest.lock\" > /dev/null\nif [ $? != 0 ] ; then\n    # print error to STDERR\n    echo \"error: The sandbox is not in sync with the Podfile.lock. Run 'pod install' or update your CocoaPods installation.\" >&2\n    exit 1\nfi\n";
			showEnvVarsInLog = 0;
		};
		B595302C599A3B84ABF26AEC /* [CP] Copy Pods Resources */ = {
			isa = PBXShellScriptBuildPhase;
			buildActionMask = 2147483647;
			files = (
			);
			inputPaths = (
			);
			name = "[CP] Copy Pods Resources";
			outputPaths = (
			);
			runOnlyForDeploymentPostprocessing = 0;
			shellPath = /bin/sh;
			shellScript = "\"${SRCROOT}/Pods/Target Support Files/Pods-Example (Swift)/Pods-Example (Swift)-resources.sh\"\n";
			showEnvVarsInLog = 0;
		};
		CA9D333DD4D637ED30DA1B5D /* [CP] Embed Pods Frameworks */ = {
			isa = PBXShellScriptBuildPhase;
			buildActionMask = 2147483647;
			files = (
			);
			inputPaths = (
			);
			name = "[CP] Embed Pods Frameworks";
			outputPaths = (
			);
			runOnlyForDeploymentPostprocessing = 0;
			shellPath = /bin/sh;
			shellScript = "\"${SRCROOT}/Pods/Target Support Files/Pods-MapboxDirectionsMacTests/Pods-MapboxDirectionsMacTests-frameworks.sh\"\n";
			showEnvVarsInLog = 0;
		};
		E1DB8386CFBB095483FF5CE3 /* [CP] Copy Pods Resources */ = {
			isa = PBXShellScriptBuildPhase;
			buildActionMask = 2147483647;
			files = (
			);
			inputPaths = (
			);
			name = "[CP] Copy Pods Resources";
			outputPaths = (
			);
			runOnlyForDeploymentPostprocessing = 0;
			shellPath = /bin/sh;
			shellScript = "\"${SRCROOT}/Pods/Target Support Files/Pods-MapboxDirectionsTV/Pods-MapboxDirectionsTV-resources.sh\"\n";
			showEnvVarsInLog = 0;
		};
		F7690F2A46A9EE51006306A8 /* [CP] Check Pods Manifest.lock */ = {
			isa = PBXShellScriptBuildPhase;
			buildActionMask = 2147483647;
			files = (
			);
			inputPaths = (
			);
			name = "[CP] Check Pods Manifest.lock";
			outputPaths = (
			);
			runOnlyForDeploymentPostprocessing = 0;
			shellPath = /bin/sh;
			shellScript = "diff \"${PODS_ROOT}/../Podfile.lock\" \"${PODS_ROOT}/Manifest.lock\" > /dev/null\nif [ $? != 0 ] ; then\n    # print error to STDERR\n    echo \"error: The sandbox is not in sync with the Podfile.lock. Run 'pod install' or update your CocoaPods installation.\" >&2\n    exit 1\nfi\n";
			showEnvVarsInLog = 0;
		};
/* End PBXShellScriptBuildPhase section */

/* Begin PBXSourcesBuildPhase section */
		DA1A10AA1D00F8FF009F82FA /* Sources */ = {
			isa = PBXSourcesBuildPhase;
			buildActionMask = 2147483647;
			files = (
				DA1A10C91D00F969009F82FA /* MBRouteLeg.swift in Sources */,
				DA1A10CC1D00F969009F82FA /* MBWaypoint.swift in Sources */,
				DA1A10CA1D00F969009F82FA /* MBRouteOptions.swift in Sources */,
				DA1A10C81D00F969009F82FA /* MBRoute.swift in Sources */,
				DAA76D691DD127CB0015EC78 /* MBLaneIndication.swift in Sources */,
				DA1A10CB1D00F969009F82FA /* MBRouteStep.swift in Sources */,
				C57D55031DB566A700B94B74 /* MBIntersection.swift in Sources */,
				C547EC691DB59F8F009817F3 /* MBLane.swift in Sources */,
				DA1A10C71D00F969009F82FA /* MBDirections.swift in Sources */,
			);
			runOnlyForDeploymentPostprocessing = 0;
		};
		DA1A10B41D00F8FF009F82FA /* Sources */ = {
			isa = PBXSourcesBuildPhase;
			buildActionMask = 2147483647;
			files = (
				DA1A10CD1D00F972009F82FA /* V5Tests.swift in Sources */,
				DA737EE91D0611CB005BDA16 /* V4Tests.swift in Sources */,
				DA1A10CE1D00F972009F82FA /* Fixture.swift in Sources */,
				DA1A110C1D01045E009F82FA /* DirectionsTests.swift in Sources */,
				DAEF6CAE1D8BC017006A108F /* RouteStepTests.swift in Sources */,
			);
			runOnlyForDeploymentPostprocessing = 0;
		};
		DA1A10D01D0101ED009F82FA /* Sources */ = {
			isa = PBXSourcesBuildPhase;
			buildActionMask = 2147483647;
			files = (
				DA1A10EF1D010247009F82FA /* MBRouteLeg.swift in Sources */,
				DA1A10F21D010247009F82FA /* MBWaypoint.swift in Sources */,
				DA1A10F01D010247009F82FA /* MBRouteOptions.swift in Sources */,
				DA1A10EE1D010247009F82FA /* MBRoute.swift in Sources */,
				DAA76D6A1DD127CB0015EC78 /* MBLaneIndication.swift in Sources */,
				DA1A10F11D010247009F82FA /* MBRouteStep.swift in Sources */,
				C57D55041DB566A800B94B74 /* MBIntersection.swift in Sources */,
				C547EC6A1DB59F90009817F3 /* MBLane.swift in Sources */,
				DA1A10ED1D010247009F82FA /* MBDirections.swift in Sources */,
			);
			runOnlyForDeploymentPostprocessing = 0;
		};
		DA1A10DA1D0101ED009F82FA /* Sources */ = {
			isa = PBXSourcesBuildPhase;
			buildActionMask = 2147483647;
			files = (
				DA1A10F41D010251009F82FA /* V5Tests.swift in Sources */,
				DA737EEA1D0611CB005BDA16 /* V4Tests.swift in Sources */,
				DA1A10F51D010251009F82FA /* Fixture.swift in Sources */,
				DA1A110D1D01045E009F82FA /* DirectionsTests.swift in Sources */,
				DAEF6CAF1D8BC017006A108F /* RouteStepTests.swift in Sources */,
			);
			runOnlyForDeploymentPostprocessing = 0;
		};
		DA1A10F61D010361009F82FA /* Sources */ = {
			isa = PBXSourcesBuildPhase;
			buildActionMask = 2147483647;
			files = (
				DA1A11061D0103A3009F82FA /* MBRouteLeg.swift in Sources */,
				DA1A11091D0103A3009F82FA /* MBWaypoint.swift in Sources */,
				DA1A11071D0103A3009F82FA /* MBRouteOptions.swift in Sources */,
				DA1A11051D0103A3009F82FA /* MBRoute.swift in Sources */,
				DAA76D6B1DD127CB0015EC78 /* MBLaneIndication.swift in Sources */,
				DA1A11081D0103A3009F82FA /* MBRouteStep.swift in Sources */,
				C57D55051DB566A900B94B74 /* MBIntersection.swift in Sources */,
				C547EC6B1DB59F91009817F3 /* MBLane.swift in Sources */,
				DA1A11041D0103A3009F82FA /* MBDirections.swift in Sources */,
			);
			runOnlyForDeploymentPostprocessing = 0;
		};
		DA1ACF711DB76A650054BFE7 /* Sources */ = {
			isa = PBXSourcesBuildPhase;
			buildActionMask = 2147483647;
			files = (
				DA1ACF7F1DB76A660054BFE7 /* ViewController.m in Sources */,
				DA1ACF7C1DB76A660054BFE7 /* AppDelegate.m in Sources */,
				DA1ACF791DB76A660054BFE7 /* main.m in Sources */,
			);
			runOnlyForDeploymentPostprocessing = 0;
		};
		DA6C9D831CAE442B00094FBC /* Sources */ = {
			isa = PBXSourcesBuildPhase;
			buildActionMask = 2147483647;
			files = (
				DA2E03EB1CB0E13D00D1269A /* MBRouteOptions.swift in Sources */,
				DAC05F161CFBFAC400FA0071 /* MBWaypoint.swift in Sources */,
				C57D55081DB58C0200B94B74 /* MBLane.swift in Sources */,
				DAC05F181CFC075300FA0071 /* MBRoute.swift in Sources */,
				DAA76D681DD127CB0015EC78 /* MBLaneIndication.swift in Sources */,
				DAC05F1A1CFC077C00FA0071 /* MBRouteLeg.swift in Sources */,
				DA6C9DA61CAE462800094FBC /* MBDirections.swift in Sources */,
				C57D55011DB5669600B94B74 /* MBIntersection.swift in Sources */,
				DA2E03E91CB0E0B000D1269A /* MBRouteStep.swift in Sources */,
			);
			runOnlyForDeploymentPostprocessing = 0;
		};
		DA6C9D8D1CAE442B00094FBC /* Sources */ = {
			isa = PBXSourcesBuildPhase;
			buildActionMask = 2147483647;
			files = (
				DA6C9DAC1CAEC72800094FBC /* V5Tests.swift in Sources */,
				DA737EE81D0611CB005BDA16 /* V4Tests.swift in Sources */,
				DA6C9DB21CAECA0E00094FBC /* Fixture.swift in Sources */,
				DA1A110B1D01045E009F82FA /* DirectionsTests.swift in Sources */,
				DAEF6CAD1D8BC017006A108F /* RouteStepTests.swift in Sources */,
			);
			runOnlyForDeploymentPostprocessing = 0;
		};
		DD62544A1AE70C1700017857 /* Sources */ = {
			isa = PBXSourcesBuildPhase;
			buildActionMask = 2147483647;
			files = (
				DD6254541AE70C1700017857 /* AppDelegate.swift in Sources */,
				DD6254561AE70C1700017857 /* ViewController.swift in Sources */,
			);
			runOnlyForDeploymentPostprocessing = 0;
		};
/* End PBXSourcesBuildPhase section */

/* Begin PBXTargetDependency section */
		DA1A10BB1D00F8FF009F82FA /* PBXTargetDependency */ = {
			isa = PBXTargetDependency;
			target = DA1A10AE1D00F8FF009F82FA /* MapboxDirectionsMac */;
			targetProxy = DA1A10BA1D00F8FF009F82FA /* PBXContainerItemProxy */;
		};
		DA1A10E11D0101ED009F82FA /* PBXTargetDependency */ = {
			isa = PBXTargetDependency;
			target = DA1A10D41D0101ED009F82FA /* MapboxDirectionsTV */;
			targetProxy = DA1A10E01D0101ED009F82FA /* PBXContainerItemProxy */;
		};
		DA1A11141D011089009F82FA /* PBXTargetDependency */ = {
			isa = PBXTargetDependency;
			target = DA6C9D871CAE442B00094FBC /* MapboxDirections */;
			targetProxy = DA1A11131D011089009F82FA /* PBXContainerItemProxy */;
		};
		DA1ACF8F1DB76F0F0054BFE7 /* PBXTargetDependency */ = {
			isa = PBXTargetDependency;
			target = DA6C9D871CAE442B00094FBC /* MapboxDirections */;
			targetProxy = DA1ACF8E1DB76F0F0054BFE7 /* PBXContainerItemProxy */;
		};
		DA6C9D941CAE442B00094FBC /* PBXTargetDependency */ = {
			isa = PBXTargetDependency;
			target = DA6C9D871CAE442B00094FBC /* MapboxDirections */;
			targetProxy = DA6C9D931CAE442B00094FBC /* PBXContainerItemProxy */;
		};
/* End PBXTargetDependency section */

/* Begin XCBuildConfiguration section */
		DA1A10C01D00F8FF009F82FA /* Debug */ = {
			isa = XCBuildConfiguration;
			baseConfigurationReference = B138892B1F6A8960575D68D6 /* Pods-MapboxDirectionsMac.debug.xcconfig */;
			buildSettings = {
				CLANG_ANALYZER_NONNULL = YES;
				CODE_SIGN_IDENTITY = "";
				COMBINE_HIDPI_IMAGES = YES;
				CURRENT_PROJECT_VERSION = 2;
				DEBUG_INFORMATION_FORMAT = dwarf;
				DEFINES_MODULE = YES;
				DYLIB_COMPATIBILITY_VERSION = 1;
				DYLIB_CURRENT_VERSION = 2;
				DYLIB_INSTALL_NAME_BASE = "@rpath";
				FRAMEWORK_VERSION = A;
				INFOPLIST_FILE = MapboxDirections/Info.plist;
				INSTALL_PATH = "$(LOCAL_LIBRARY_DIR)/Frameworks";
				LD_RUNPATH_SEARCH_PATHS = "$(inherited) @executable_path/../Frameworks @loader_path/Frameworks";
				PRODUCT_BUNDLE_IDENTIFIER = com.mapbox.MapboxDirections;
				PRODUCT_NAME = MapboxDirections;
				SDKROOT = macosx;
				SKIP_INSTALL = YES;
				SWIFT_VERSION = 2.3;
				VERSIONING_SYSTEM = "apple-generic";
				VERSION_INFO_PREFIX = "";
			};
			name = Debug;
		};
		DA1A10C11D00F8FF009F82FA /* Release */ = {
			isa = XCBuildConfiguration;
			baseConfigurationReference = 0E54F34CE80B8FAA8A8237AF /* Pods-MapboxDirectionsMac.release.xcconfig */;
			buildSettings = {
				CLANG_ANALYZER_NONNULL = YES;
				CODE_SIGN_IDENTITY = "";
				COMBINE_HIDPI_IMAGES = YES;
				CURRENT_PROJECT_VERSION = 2;
				DEFINES_MODULE = YES;
				DYLIB_COMPATIBILITY_VERSION = 1;
				DYLIB_CURRENT_VERSION = 2;
				DYLIB_INSTALL_NAME_BASE = "@rpath";
				FRAMEWORK_VERSION = A;
				INFOPLIST_FILE = MapboxDirections/Info.plist;
				INSTALL_PATH = "$(LOCAL_LIBRARY_DIR)/Frameworks";
				LD_RUNPATH_SEARCH_PATHS = "$(inherited) @executable_path/../Frameworks @loader_path/Frameworks";
				PRODUCT_BUNDLE_IDENTIFIER = com.mapbox.MapboxDirections;
				PRODUCT_NAME = MapboxDirections;
				SDKROOT = macosx;
				SKIP_INSTALL = YES;
				SWIFT_VERSION = 2.3;
				VERSIONING_SYSTEM = "apple-generic";
				VERSION_INFO_PREFIX = "";
			};
			name = Release;
		};
		DA1A10C21D00F8FF009F82FA /* Debug */ = {
			isa = XCBuildConfiguration;
			baseConfigurationReference = C5216CD064790304C0D12E08 /* Pods-MapboxDirectionsMacTests.debug.xcconfig */;
			buildSettings = {
				ALWAYS_EMBED_SWIFT_STANDARD_LIBRARIES = YES;
				CLANG_ANALYZER_NONNULL = YES;
				CODE_SIGN_IDENTITY = "-";
				COMBINE_HIDPI_IMAGES = YES;
				DEBUG_INFORMATION_FORMAT = dwarf;
				INFOPLIST_FILE = MapboxDirectionsTests/Info.plist;
				LD_RUNPATH_SEARCH_PATHS = "$(inherited) @executable_path/../Frameworks @loader_path/../Frameworks";
				PRODUCT_BUNDLE_IDENTIFIER = com.mapbox.MapboxDirectionsTests;
				PRODUCT_NAME = MapboxDirectionsTests;
				SDKROOT = macosx;
				SWIFT_VERSION = 2.3;
			};
			name = Debug;
		};
		DA1A10C31D00F8FF009F82FA /* Release */ = {
			isa = XCBuildConfiguration;
			baseConfigurationReference = 7E3FF4F9120D6C9E60708335 /* Pods-MapboxDirectionsMacTests.release.xcconfig */;
			buildSettings = {
				ALWAYS_EMBED_SWIFT_STANDARD_LIBRARIES = YES;
				CLANG_ANALYZER_NONNULL = YES;
				CODE_SIGN_IDENTITY = "-";
				COMBINE_HIDPI_IMAGES = YES;
				INFOPLIST_FILE = MapboxDirectionsTests/Info.plist;
				LD_RUNPATH_SEARCH_PATHS = "$(inherited) @executable_path/../Frameworks @loader_path/../Frameworks";
				PRODUCT_BUNDLE_IDENTIFIER = com.mapbox.MapboxDirectionsTests;
				PRODUCT_NAME = MapboxDirectionsTests;
				SDKROOT = macosx;
				SWIFT_VERSION = 2.3;
			};
			name = Release;
		};
		DA1A10E61D0101ED009F82FA /* Debug */ = {
			isa = XCBuildConfiguration;
			baseConfigurationReference = E32FD2E0FD00A2CAF23B8BBD /* Pods-MapboxDirectionsTV.debug.xcconfig */;
			buildSettings = {
				CLANG_ANALYZER_NONNULL = YES;
				"CODE_SIGN_IDENTITY[sdk=appletvos*]" = "";
				CURRENT_PROJECT_VERSION = 2;
				DEBUG_INFORMATION_FORMAT = dwarf;
				DEFINES_MODULE = YES;
				DYLIB_COMPATIBILITY_VERSION = 1;
				DYLIB_CURRENT_VERSION = 2;
				DYLIB_INSTALL_NAME_BASE = "@rpath";
				INFOPLIST_FILE = MapboxDirections/Info.plist;
				INSTALL_PATH = "$(LOCAL_LIBRARY_DIR)/Frameworks";
				LD_RUNPATH_SEARCH_PATHS = "$(inherited) @executable_path/Frameworks @loader_path/Frameworks";
				PRODUCT_BUNDLE_IDENTIFIER = com.mapbox.MapboxDirections;
				PRODUCT_NAME = MapboxDirections;
				SDKROOT = appletvos;
				SKIP_INSTALL = YES;
				SWIFT_VERSION = 2.3;
				TARGETED_DEVICE_FAMILY = 3;
				TVOS_DEPLOYMENT_TARGET = 9.0;
				VERSIONING_SYSTEM = "apple-generic";
				VERSION_INFO_PREFIX = "";
			};
			name = Debug;
		};
		DA1A10E71D0101ED009F82FA /* Release */ = {
			isa = XCBuildConfiguration;
			baseConfigurationReference = 45D272931D93A2185C1F3140 /* Pods-MapboxDirectionsTV.release.xcconfig */;
			buildSettings = {
				CLANG_ANALYZER_NONNULL = YES;
				"CODE_SIGN_IDENTITY[sdk=appletvos*]" = "";
				CURRENT_PROJECT_VERSION = 2;
				DEFINES_MODULE = YES;
				DYLIB_COMPATIBILITY_VERSION = 1;
				DYLIB_CURRENT_VERSION = 2;
				DYLIB_INSTALL_NAME_BASE = "@rpath";
				INFOPLIST_FILE = MapboxDirections/Info.plist;
				INSTALL_PATH = "$(LOCAL_LIBRARY_DIR)/Frameworks";
				LD_RUNPATH_SEARCH_PATHS = "$(inherited) @executable_path/Frameworks @loader_path/Frameworks";
				PRODUCT_BUNDLE_IDENTIFIER = com.mapbox.MapboxDirections;
				PRODUCT_NAME = MapboxDirections;
				SDKROOT = appletvos;
				SKIP_INSTALL = YES;
				SWIFT_VERSION = 2.3;
				TARGETED_DEVICE_FAMILY = 3;
				TVOS_DEPLOYMENT_TARGET = 9.0;
				VERSIONING_SYSTEM = "apple-generic";
				VERSION_INFO_PREFIX = "";
			};
			name = Release;
		};
		DA1A10E81D0101ED009F82FA /* Debug */ = {
			isa = XCBuildConfiguration;
			baseConfigurationReference = BEAF6404FB359F49700E9114 /* Pods-MapboxDirectionsTVTests.debug.xcconfig */;
			buildSettings = {
				ALWAYS_EMBED_SWIFT_STANDARD_LIBRARIES = YES;
				CLANG_ANALYZER_NONNULL = YES;
				DEBUG_INFORMATION_FORMAT = dwarf;
				INFOPLIST_FILE = MapboxDirectionsTests/Info.plist;
				LD_RUNPATH_SEARCH_PATHS = "$(inherited) @executable_path/Frameworks @loader_path/Frameworks";
				PRODUCT_BUNDLE_IDENTIFIER = com.mapbox.MapboxDirectionsTests;
				PRODUCT_NAME = MapboxDirectionsTests;
				SDKROOT = appletvos;
				SWIFT_VERSION = 2.3;
				TVOS_DEPLOYMENT_TARGET = 9.0;
			};
			name = Debug;
		};
		DA1A10E91D0101ED009F82FA /* Release */ = {
			isa = XCBuildConfiguration;
			baseConfigurationReference = D39D92434CEA7E755F68A0DD /* Pods-MapboxDirectionsTVTests.release.xcconfig */;
			buildSettings = {
				ALWAYS_EMBED_SWIFT_STANDARD_LIBRARIES = YES;
				CLANG_ANALYZER_NONNULL = YES;
				INFOPLIST_FILE = MapboxDirectionsTests/Info.plist;
				LD_RUNPATH_SEARCH_PATHS = "$(inherited) @executable_path/Frameworks @loader_path/Frameworks";
				PRODUCT_BUNDLE_IDENTIFIER = com.mapbox.MapboxDirectionsTests;
				PRODUCT_NAME = MapboxDirectionsTests;
				SDKROOT = appletvos;
				SWIFT_VERSION = 2.3;
				TVOS_DEPLOYMENT_TARGET = 9.0;
			};
			name = Release;
		};
		DA1A11011D010361009F82FA /* Debug */ = {
			isa = XCBuildConfiguration;
			baseConfigurationReference = 2E1E30C7261B1CC9E446EF14 /* Pods-MapboxDirectionsWatch.debug.xcconfig */;
			buildSettings = {
				APPLICATION_EXTENSION_API_ONLY = YES;
				CLANG_ANALYZER_NONNULL = YES;
				CURRENT_PROJECT_VERSION = 2;
				DEBUG_INFORMATION_FORMAT = dwarf;
				DEFINES_MODULE = YES;
				DYLIB_COMPATIBILITY_VERSION = 1;
				DYLIB_CURRENT_VERSION = 2;
				DYLIB_INSTALL_NAME_BASE = "@rpath";
				INFOPLIST_FILE = MapboxDirections/Info.plist;
				INSTALL_PATH = "$(LOCAL_LIBRARY_DIR)/Frameworks";
				LD_RUNPATH_SEARCH_PATHS = "$(inherited) @executable_path/Frameworks @loader_path/Frameworks";
				PRODUCT_BUNDLE_IDENTIFIER = com.mapbox.MapboxDirections;
				PRODUCT_NAME = MapboxDirections;
				SDKROOT = watchos;
				SKIP_INSTALL = YES;
				SWIFT_VERSION = 2.3;
				TARGETED_DEVICE_FAMILY = 4;
				VERSIONING_SYSTEM = "apple-generic";
				VERSION_INFO_PREFIX = "";
				WATCHOS_DEPLOYMENT_TARGET = 2.0;
			};
			name = Debug;
		};
		DA1A11021D010361009F82FA /* Release */ = {
			isa = XCBuildConfiguration;
			baseConfigurationReference = 14A212D3093A6B2F16C5906B /* Pods-MapboxDirectionsWatch.release.xcconfig */;
			buildSettings = {
				APPLICATION_EXTENSION_API_ONLY = YES;
				CLANG_ANALYZER_NONNULL = YES;
				CURRENT_PROJECT_VERSION = 2;
				DEFINES_MODULE = YES;
				DYLIB_COMPATIBILITY_VERSION = 1;
				DYLIB_CURRENT_VERSION = 2;
				DYLIB_INSTALL_NAME_BASE = "@rpath";
				INFOPLIST_FILE = MapboxDirections/Info.plist;
				INSTALL_PATH = "$(LOCAL_LIBRARY_DIR)/Frameworks";
				LD_RUNPATH_SEARCH_PATHS = "$(inherited) @executable_path/Frameworks @loader_path/Frameworks";
				PRODUCT_BUNDLE_IDENTIFIER = com.mapbox.MapboxDirections;
				PRODUCT_NAME = MapboxDirections;
				SDKROOT = watchos;
				SKIP_INSTALL = YES;
				SWIFT_VERSION = 2.3;
				TARGETED_DEVICE_FAMILY = 4;
				VERSIONING_SYSTEM = "apple-generic";
				VERSION_INFO_PREFIX = "";
				WATCHOS_DEPLOYMENT_TARGET = 2.0;
			};
			name = Release;
		};
		DA1ACF8A1DB76A660054BFE7 /* Debug */ = {
			isa = XCBuildConfiguration;
			baseConfigurationReference = BCCCE5847449F3E3DC3C47DD /* Pods-Example (Objective-C).debug.xcconfig */;
			buildSettings = {
				ALWAYS_EMBED_SWIFT_STANDARD_LIBRARIES = YES;
				ASSETCATALOG_COMPILER_APPICON_NAME = AppIcon;
				CLANG_ANALYZER_NONNULL = YES;
				CLANG_WARN_DOCUMENTATION_COMMENTS = YES;
				CLANG_WARN_SUSPICIOUS_MOVES = YES;
				DEBUG_INFORMATION_FORMAT = dwarf;
				DEVELOPMENT_TEAM = "";
				INFOPLIST_FILE = "Directions Example/Info.plist";
				LD_RUNPATH_SEARCH_PATHS = "$(inherited) @executable_path/Frameworks";
				PRODUCT_BUNDLE_IDENTIFIER = com.mapbox.MapboxDirectionsExample.objc;
				PRODUCT_NAME = "$(TARGET_NAME)";
				SWIFT_VERSION = 2.3;
			};
			name = Debug;
		};
		DA1ACF8B1DB76A660054BFE7 /* Release */ = {
			isa = XCBuildConfiguration;
			baseConfigurationReference = AC8D78F2AFDD3C48B47A899A /* Pods-Example (Objective-C).release.xcconfig */;
			buildSettings = {
				ALWAYS_EMBED_SWIFT_STANDARD_LIBRARIES = YES;
				ASSETCATALOG_COMPILER_APPICON_NAME = AppIcon;
				CLANG_ANALYZER_NONNULL = YES;
				CLANG_WARN_DOCUMENTATION_COMMENTS = YES;
				CLANG_WARN_SUSPICIOUS_MOVES = YES;
				DEVELOPMENT_TEAM = "";
				INFOPLIST_FILE = "Directions Example/Info.plist";
				LD_RUNPATH_SEARCH_PATHS = "$(inherited) @executable_path/Frameworks";
				PRODUCT_BUNDLE_IDENTIFIER = com.mapbox.MapboxDirectionsExample.objc;
				PRODUCT_NAME = "$(TARGET_NAME)";
				SWIFT_VERSION = 2.3;
			};
			name = Release;
		};
		DA6C9DA11CAE442B00094FBC /* Debug */ = {
			isa = XCBuildConfiguration;
			baseConfigurationReference = 3CBDF466DA79A0300E88AA8C /* Pods-MapboxDirections.debug.xcconfig */;
			buildSettings = {
				CLANG_ANALYZER_NONNULL = YES;
				"CODE_SIGN_IDENTITY[sdk=iphoneos*]" = "";
				CURRENT_PROJECT_VERSION = 2;
				DEBUG_INFORMATION_FORMAT = dwarf;
				DEFINES_MODULE = YES;
				DEVELOPMENT_TEAM = "";
				DYLIB_COMPATIBILITY_VERSION = 1;
				DYLIB_CURRENT_VERSION = 2;
				DYLIB_INSTALL_NAME_BASE = "@rpath";
				INFOPLIST_FILE = MapboxDirections/Info.plist;
				INSTALL_PATH = "$(LOCAL_LIBRARY_DIR)/Frameworks";
				LD_RUNPATH_SEARCH_PATHS = "$(inherited) @executable_path/Frameworks @loader_path/Frameworks";
				PRODUCT_BUNDLE_IDENTIFIER = com.mapbox.MapboxDirections;
				PRODUCT_NAME = "$(TARGET_NAME)";
				SKIP_INSTALL = YES;
				SWIFT_VERSION = 2.3;
				VERSIONING_SYSTEM = "apple-generic";
				VERSION_INFO_PREFIX = "";
			};
			name = Debug;
		};
		DA6C9DA21CAE442B00094FBC /* Release */ = {
			isa = XCBuildConfiguration;
			baseConfigurationReference = F91F172DFB1E0945243533D7 /* Pods-MapboxDirections.release.xcconfig */;
			buildSettings = {
				CLANG_ANALYZER_NONNULL = YES;
				"CODE_SIGN_IDENTITY[sdk=iphoneos*]" = "";
				CURRENT_PROJECT_VERSION = 2;
				DEFINES_MODULE = YES;
				DEVELOPMENT_TEAM = "";
				DYLIB_COMPATIBILITY_VERSION = 1;
				DYLIB_CURRENT_VERSION = 2;
				DYLIB_INSTALL_NAME_BASE = "@rpath";
				INFOPLIST_FILE = MapboxDirections/Info.plist;
				INSTALL_PATH = "$(LOCAL_LIBRARY_DIR)/Frameworks";
				LD_RUNPATH_SEARCH_PATHS = "$(inherited) @executable_path/Frameworks @loader_path/Frameworks";
				PRODUCT_BUNDLE_IDENTIFIER = com.mapbox.MapboxDirections;
				PRODUCT_NAME = "$(TARGET_NAME)";
				SKIP_INSTALL = YES;
				SWIFT_VERSION = 2.3;
				VERSIONING_SYSTEM = "apple-generic";
				VERSION_INFO_PREFIX = "";
			};
			name = Release;
		};
		DA6C9DA41CAE442B00094FBC /* Debug */ = {
			isa = XCBuildConfiguration;
			baseConfigurationReference = 46B778CDD353A9BEFD44A098 /* Pods-MapboxDirectionsTests.debug.xcconfig */;
			buildSettings = {
				ALWAYS_EMBED_SWIFT_STANDARD_LIBRARIES = YES;
				CLANG_ANALYZER_NONNULL = YES;
				DEBUG_INFORMATION_FORMAT = dwarf;
				INFOPLIST_FILE = MapboxDirectionsTests/Info.plist;
				IPHONEOS_DEPLOYMENT_TARGET = 9.3;
				LD_RUNPATH_SEARCH_PATHS = "$(inherited)";
				PRODUCT_BUNDLE_IDENTIFIER = com.mapbox.MapboxDirectionsTests;
				PRODUCT_NAME = "$(TARGET_NAME)";
				SWIFT_VERSION = 2.3;
			};
			name = Debug;
		};
		DA6C9DA51CAE442B00094FBC /* Release */ = {
			isa = XCBuildConfiguration;
			baseConfigurationReference = B215B2487667504F84228843 /* Pods-MapboxDirectionsTests.release.xcconfig */;
			buildSettings = {
				ALWAYS_EMBED_SWIFT_STANDARD_LIBRARIES = YES;
				CLANG_ANALYZER_NONNULL = YES;
				INFOPLIST_FILE = MapboxDirectionsTests/Info.plist;
				IPHONEOS_DEPLOYMENT_TARGET = 9.3;
				LD_RUNPATH_SEARCH_PATHS = "$(inherited)";
				PRODUCT_BUNDLE_IDENTIFIER = com.mapbox.MapboxDirectionsTests;
				PRODUCT_NAME = "$(TARGET_NAME)";
				SWIFT_VERSION = 2.3;
			};
			name = Release;
		};
		DD62546B1AE70C1700017857 /* Debug */ = {
			isa = XCBuildConfiguration;
			buildSettings = {
				ALWAYS_SEARCH_USER_PATHS = NO;
				CLANG_CXX_LANGUAGE_STANDARD = "gnu++0x";
				CLANG_CXX_LIBRARY = "libc++";
				CLANG_ENABLE_MODULES = YES;
				CLANG_ENABLE_OBJC_ARC = YES;
				CLANG_WARN_BOOL_CONVERSION = YES;
				CLANG_WARN_CONSTANT_CONVERSION = YES;
				CLANG_WARN_DIRECT_OBJC_ISA_USAGE = YES_ERROR;
				CLANG_WARN_EMPTY_BODY = YES;
				CLANG_WARN_ENUM_CONVERSION = YES;
				CLANG_WARN_INFINITE_RECURSION = YES;
				CLANG_WARN_INT_CONVERSION = YES;
				CLANG_WARN_OBJC_ROOT_CLASS = YES_ERROR;
				CLANG_WARN_SUSPICIOUS_MOVE = YES;
				CLANG_WARN_UNREACHABLE_CODE = YES;
				CLANG_WARN__DUPLICATE_METHOD_MATCH = YES;
				"CODE_SIGN_IDENTITY[sdk=iphoneos*]" = "iPhone Developer";
				COPY_PHASE_STRIP = NO;
				DEBUG_INFORMATION_FORMAT = "dwarf-with-dsym";
				ENABLE_STRICT_OBJC_MSGSEND = YES;
				ENABLE_TESTABILITY = YES;
				GCC_C_LANGUAGE_STANDARD = gnu99;
				GCC_DYNAMIC_NO_PIC = NO;
				GCC_NO_COMMON_BLOCKS = YES;
				GCC_OPTIMIZATION_LEVEL = 0;
				GCC_PREPROCESSOR_DEFINITIONS = (
					"DEBUG=1",
					"$(inherited)",
				);
				GCC_SYMBOLS_PRIVATE_EXTERN = NO;
				GCC_WARN_64_TO_32_BIT_CONVERSION = YES;
				GCC_WARN_ABOUT_RETURN_TYPE = YES_ERROR;
				GCC_WARN_UNDECLARED_SELECTOR = YES;
				GCC_WARN_UNINITIALIZED_AUTOS = YES_AGGRESSIVE;
				GCC_WARN_UNUSED_FUNCTION = YES;
				GCC_WARN_UNUSED_VARIABLE = YES;
				IPHONEOS_DEPLOYMENT_TARGET = 8.0;
				MACOSX_DEPLOYMENT_TARGET = 10.10;
				MTL_ENABLE_DEBUG_INFO = YES;
				ONLY_ACTIVE_ARCH = YES;
				SDKROOT = iphoneos;
				SWIFT_OPTIMIZATION_LEVEL = "-Onone";
				TARGETED_DEVICE_FAMILY = "1,2";
			};
			name = Debug;
		};
		DD62546C1AE70C1700017857 /* Release */ = {
			isa = XCBuildConfiguration;
			buildSettings = {
				ALWAYS_SEARCH_USER_PATHS = NO;
				CLANG_CXX_LANGUAGE_STANDARD = "gnu++0x";
				CLANG_CXX_LIBRARY = "libc++";
				CLANG_ENABLE_MODULES = YES;
				CLANG_ENABLE_OBJC_ARC = YES;
				CLANG_WARN_BOOL_CONVERSION = YES;
				CLANG_WARN_CONSTANT_CONVERSION = YES;
				CLANG_WARN_DIRECT_OBJC_ISA_USAGE = YES_ERROR;
				CLANG_WARN_EMPTY_BODY = YES;
				CLANG_WARN_ENUM_CONVERSION = YES;
				CLANG_WARN_INFINITE_RECURSION = YES;
				CLANG_WARN_INT_CONVERSION = YES;
				CLANG_WARN_OBJC_ROOT_CLASS = YES_ERROR;
				CLANG_WARN_SUSPICIOUS_MOVE = YES;
				CLANG_WARN_UNREACHABLE_CODE = YES;
				CLANG_WARN__DUPLICATE_METHOD_MATCH = YES;
				"CODE_SIGN_IDENTITY[sdk=iphoneos*]" = "iPhone Developer";
				COPY_PHASE_STRIP = NO;
				DEBUG_INFORMATION_FORMAT = "dwarf-with-dsym";
				ENABLE_NS_ASSERTIONS = NO;
				ENABLE_STRICT_OBJC_MSGSEND = YES;
				GCC_C_LANGUAGE_STANDARD = gnu99;
				GCC_NO_COMMON_BLOCKS = YES;
				GCC_WARN_64_TO_32_BIT_CONVERSION = YES;
				GCC_WARN_ABOUT_RETURN_TYPE = YES_ERROR;
				GCC_WARN_UNDECLARED_SELECTOR = YES;
				GCC_WARN_UNINITIALIZED_AUTOS = YES_AGGRESSIVE;
				GCC_WARN_UNUSED_FUNCTION = YES;
				GCC_WARN_UNUSED_VARIABLE = YES;
				IPHONEOS_DEPLOYMENT_TARGET = 8.0;
				MACOSX_DEPLOYMENT_TARGET = 10.10;
				MTL_ENABLE_DEBUG_INFO = NO;
				SDKROOT = iphoneos;
				SWIFT_OPTIMIZATION_LEVEL = "-Owholemodule";
				TARGETED_DEVICE_FAMILY = "1,2";
				VALIDATE_PRODUCT = YES;
			};
			name = Release;
		};
		DD62546E1AE70C1700017857 /* Debug */ = {
			isa = XCBuildConfiguration;
			baseConfigurationReference = 280512B2AFE7777BE47B598C /* Pods-Example (Swift).debug.xcconfig */;
			buildSettings = {
				ALWAYS_EMBED_SWIFT_STANDARD_LIBRARIES = YES;
				ASSETCATALOG_COMPILER_APPICON_NAME = AppIcon;
				INFOPLIST_FILE = "Directions Example/Info.plist";
				PRODUCT_BUNDLE_IDENTIFIER = com.mapbox.MapboxDirectionsExample.swift;
				PRODUCT_NAME = "Directions (Swift)";
				SWIFT_VERSION = 2.3;
			};
			name = Debug;
		};
		DD62546F1AE70C1700017857 /* Release */ = {
			isa = XCBuildConfiguration;
			baseConfigurationReference = 5ABC95CC4D6BF3BCA6667F5C /* Pods-Example (Swift).release.xcconfig */;
			buildSettings = {
				ALWAYS_EMBED_SWIFT_STANDARD_LIBRARIES = YES;
				ASSETCATALOG_COMPILER_APPICON_NAME = AppIcon;
				INFOPLIST_FILE = "Directions Example/Info.plist";
				PRODUCT_BUNDLE_IDENTIFIER = com.mapbox.MapboxDirectionsExample.swift;
				PRODUCT_NAME = "Directions (Swift)";
				SWIFT_VERSION = 2.3;
			};
			name = Release;
		};
/* End XCBuildConfiguration section */

/* Begin XCConfigurationList section */
		DA1A10C41D00F8FF009F82FA /* Build configuration list for PBXNativeTarget "MapboxDirectionsMac" */ = {
			isa = XCConfigurationList;
			buildConfigurations = (
				DA1A10C01D00F8FF009F82FA /* Debug */,
				DA1A10C11D00F8FF009F82FA /* Release */,
			);
			defaultConfigurationIsVisible = 0;
			defaultConfigurationName = Release;
		};
		DA1A10C51D00F8FF009F82FA /* Build configuration list for PBXNativeTarget "MapboxDirectionsMacTests" */ = {
			isa = XCConfigurationList;
			buildConfigurations = (
				DA1A10C21D00F8FF009F82FA /* Debug */,
				DA1A10C31D00F8FF009F82FA /* Release */,
			);
			defaultConfigurationIsVisible = 0;
			defaultConfigurationName = Release;
		};
		DA1A10EA1D0101ED009F82FA /* Build configuration list for PBXNativeTarget "MapboxDirectionsTV" */ = {
			isa = XCConfigurationList;
			buildConfigurations = (
				DA1A10E61D0101ED009F82FA /* Debug */,
				DA1A10E71D0101ED009F82FA /* Release */,
			);
			defaultConfigurationIsVisible = 0;
			defaultConfigurationName = Release;
		};
		DA1A10EB1D0101ED009F82FA /* Build configuration list for PBXNativeTarget "MapboxDirectionsTVTests" */ = {
			isa = XCConfigurationList;
			buildConfigurations = (
				DA1A10E81D0101ED009F82FA /* Debug */,
				DA1A10E91D0101ED009F82FA /* Release */,
			);
			defaultConfigurationIsVisible = 0;
			defaultConfigurationName = Release;
		};
		DA1A11001D010361009F82FA /* Build configuration list for PBXNativeTarget "MapboxDirectionsWatch" */ = {
			isa = XCConfigurationList;
			buildConfigurations = (
				DA1A11011D010361009F82FA /* Debug */,
				DA1A11021D010361009F82FA /* Release */,
			);
			defaultConfigurationIsVisible = 0;
			defaultConfigurationName = Release;
		};
		DA1ACF891DB76A660054BFE7 /* Build configuration list for PBXNativeTarget "Example (Objective-C)" */ = {
			isa = XCConfigurationList;
			buildConfigurations = (
				DA1ACF8A1DB76A660054BFE7 /* Debug */,
				DA1ACF8B1DB76A660054BFE7 /* Release */,
			);
			defaultConfigurationIsVisible = 0;
			defaultConfigurationName = Release;
		};
		DA6C9DA01CAE442B00094FBC /* Build configuration list for PBXNativeTarget "MapboxDirections" */ = {
			isa = XCConfigurationList;
			buildConfigurations = (
				DA6C9DA11CAE442B00094FBC /* Debug */,
				DA6C9DA21CAE442B00094FBC /* Release */,
			);
			defaultConfigurationIsVisible = 0;
			defaultConfigurationName = Release;
		};
		DA6C9DA31CAE442B00094FBC /* Build configuration list for PBXNativeTarget "MapboxDirectionsTests" */ = {
			isa = XCConfigurationList;
			buildConfigurations = (
				DA6C9DA41CAE442B00094FBC /* Debug */,
				DA6C9DA51CAE442B00094FBC /* Release */,
			);
			defaultConfigurationIsVisible = 0;
			defaultConfigurationName = Release;
		};
		DD6254491AE70C1700017857 /* Build configuration list for PBXProject "MapboxDirections" */ = {
			isa = XCConfigurationList;
			buildConfigurations = (
				DD62546B1AE70C1700017857 /* Debug */,
				DD62546C1AE70C1700017857 /* Release */,
			);
			defaultConfigurationIsVisible = 0;
			defaultConfigurationName = Release;
		};
		DD62546D1AE70C1700017857 /* Build configuration list for PBXNativeTarget "Example (Swift)" */ = {
			isa = XCConfigurationList;
			buildConfigurations = (
				DD62546E1AE70C1700017857 /* Debug */,
				DD62546F1AE70C1700017857 /* Release */,
			);
			defaultConfigurationIsVisible = 0;
			defaultConfigurationName = Release;
		};
/* End XCConfigurationList section */
	};
	rootObject = DD6254461AE70C1700017857 /* Project object */;
}<|MERGE_RESOLUTION|>--- conflicted
+++ resolved
@@ -14,8 +14,6 @@
 		9186F83B6B5B9BA4218C6949 /* Pods_MapboxDirectionsTV.framework in Frameworks */ = {isa = PBXBuildFile; fileRef = 30A35E89A250687A8A4AB203 /* Pods_MapboxDirectionsTV.framework */; };
 		A6270373DE8FBAB9E187546B /* Pods_MapboxDirections.framework in Frameworks */ = {isa = PBXBuildFile; fileRef = 83C0BE684BDAC6904D8772FE /* Pods_MapboxDirections.framework */; };
 		B225EEC832101659D42306C0 /* Pods_MapboxDirectionsMac.framework in Frameworks */ = {isa = PBXBuildFile; fileRef = D5A2AC67B9674D3F14B1FD6E /* Pods_MapboxDirectionsMac.framework */; };
-<<<<<<< HEAD
-		BCC275D33FD809E4CA0C29E3 /* Pods_WatchExample.framework in Frameworks */ = {isa = PBXBuildFile; fileRef = 3125F8C3D3D120492CC28912 /* Pods_WatchExample.framework */; };
 		C547EC691DB59F8F009817F3 /* MBLane.swift in Sources */ = {isa = PBXBuildFile; fileRef = C57D55071DB58C0200B94B74 /* MBLane.swift */; };
 		C547EC6A1DB59F90009817F3 /* MBLane.swift in Sources */ = {isa = PBXBuildFile; fileRef = C57D55071DB58C0200B94B74 /* MBLane.swift */; };
 		C547EC6B1DB59F91009817F3 /* MBLane.swift in Sources */ = {isa = PBXBuildFile; fileRef = C57D55071DB58C0200B94B74 /* MBLane.swift */; };
@@ -28,18 +26,6 @@
 		C57D55041DB566A800B94B74 /* MBIntersection.swift in Sources */ = {isa = PBXBuildFile; fileRef = C57D55001DB5669600B94B74 /* MBIntersection.swift */; };
 		C57D55051DB566A900B94B74 /* MBIntersection.swift in Sources */ = {isa = PBXBuildFile; fileRef = C57D55001DB5669600B94B74 /* MBIntersection.swift */; };
 		C57D55081DB58C0200B94B74 /* MBLane.swift in Sources */ = {isa = PBXBuildFile; fileRef = C57D55071DB58C0200B94B74 /* MBLane.swift */; };
-		DA15B1A01D5D501500C8042B /* Interface.storyboard in Resources */ = {isa = PBXBuildFile; fileRef = DA15B19E1D5D501500C8042B /* Interface.storyboard */; };
-		DA15B1A21D5D501500C8042B /* Assets.xcassets in Resources */ = {isa = PBXBuildFile; fileRef = DA15B1A11D5D501500C8042B /* Assets.xcassets */; };
-		DA15B1A91D5D501500C8042B /* WatchExample Extension.appex in Embed App Extensions */ = {isa = PBXBuildFile; fileRef = DA15B1A81D5D501500C8042B /* WatchExample Extension.appex */; settings = {ATTRIBUTES = (RemoveHeadersOnCopy, ); }; };
-		DA15B1B01D5D501500C8042B /* InterfaceController.swift in Sources */ = {isa = PBXBuildFile; fileRef = DA15B1AF1D5D501500C8042B /* InterfaceController.swift */; };
-		DA15B1B21D5D501500C8042B /* ExtensionDelegate.swift in Sources */ = {isa = PBXBuildFile; fileRef = DA15B1B11D5D501500C8042B /* ExtensionDelegate.swift */; };
-		DA15B1B41D5D501500C8042B /* NotificationController.swift in Sources */ = {isa = PBXBuildFile; fileRef = DA15B1B31D5D501500C8042B /* NotificationController.swift */; };
-		DA15B1B61D5D501500C8042B /* Assets.xcassets in Resources */ = {isa = PBXBuildFile; fileRef = DA15B1B51D5D501500C8042B /* Assets.xcassets */; };
-		DA15B1BA1D5D501500C8042B /* WatchExample.app in Embed Watch Content */ = {isa = PBXBuildFile; fileRef = DA15B19C1D5D501500C8042B /* WatchExample.app */; };
-		DA15B1C31D5D502900C8042B /* MapboxDirections.framework in Frameworks */ = {isa = PBXBuildFile; fileRef = DA1A10FB1D010361009F82FA /* MapboxDirections.framework */; };
-		DA15B1C41D5D502900C8042B /* MapboxDirections.framework in Embed Frameworks */ = {isa = PBXBuildFile; fileRef = DA1A10FB1D010361009F82FA /* MapboxDirections.framework */; settings = {ATTRIBUTES = (CodeSignOnCopy, RemoveHeadersOnCopy, ); }; };
-=======
->>>>>>> 8f236e8c
 		DA1A10C61D00F969009F82FA /* MapboxDirections.h in Headers */ = {isa = PBXBuildFile; fileRef = DA6C9D8A1CAE442B00094FBC /* MapboxDirections.h */; settings = {ATTRIBUTES = (Public, ); }; };
 		DA1A10C71D00F969009F82FA /* MBDirections.swift in Sources */ = {isa = PBXBuildFile; fileRef = DD6254731AE70CB700017857 /* MBDirections.swift */; };
 		DA1A10C81D00F969009F82FA /* MBRoute.swift in Sources */ = {isa = PBXBuildFile; fileRef = DAC05F171CFC075300FA0071 /* MBRoute.swift */; };
