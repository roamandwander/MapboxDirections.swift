import XCTest
import OHHTTPStubs
@testable import MapboxDirections

class SpokenInstructionsTests: XCTestCase {
    override func tearDown() {
        OHHTTPStubs.removeAllStubs()
        super.tearDown()
    }
    
    func testInstructions() {
        let expectation = self.expectation(description: "calculating directions should return results")
        
        let queryParams: [String: String?] = [
            "alternatives": "false",
            "geometries": "polyline",
            "overview": "full",
            "steps": "true",
            "continue_straight": "true",
            "access_token": BogusToken,
            "voice_instructions": "true",
            "voice_units": "imperial",
            "banner_instructions": "true"
        ]
        
        stub(condition: isHost("api.mapbox.com")
            && containsQueryParams(queryParams)) { _ in
                let path = Bundle(for: type(of: self)).path(forResource: "instructions", ofType: "json")
                return OHHTTPStubsResponse(fileAtPath: path!, statusCode: 200, headers: ["Content-Type": "application/json"])
        }
        
        let options = RouteOptions(coordinates: [
            CLLocationCoordinate2D(latitude: 37.780602, longitude: -122.431373),
            CLLocationCoordinate2D(latitude: 37.758859, longitude: -122.404058),
            ], profileIdentifier: .automobileAvoidingTraffic)
        options.shapeFormat = .polyline
        options.includesSteps = true
        options.includesAlternativeRoutes = false
        options.routeShapeResolution = .full
        options.includesSpokenInstructions = true
        options.distanceMeasurementSystem = .imperial
        options.includesVisualInstructions = true
        var route: Route?
        let task = Directions(accessToken: BogusToken).calculate(options) { (waypoints, routes, error) in
            XCTAssertNil(error, "Error: \(error!.localizedDescription)")
            
            XCTAssertNotNil(routes)
            XCTAssertEqual(routes!.count, 1)
            route = routes!.first!
            
            expectation.fulfill()
        }
        XCTAssertNotNil(task)
        
        waitForExpectations(timeout: 2) { (error) in
            XCTAssertNil(error, "Error: \(error!.localizedDescription)")
            XCTAssertEqual(task.state, .completed)
        }
        
        XCTAssertNotNil(route)
<<<<<<< HEAD
        XCTAssertNotNil(route)
=======
>>>>>>> cc7eda1c
        XCTAssertEqual(route!.routeIdentifier, "cje68ha21000775o7je87k5em")
        
        let leg = route!.legs.first!
        let step = leg.steps[1]
        
        XCTAssertEqual(step.instructionsSpokenAlongStep!.count, 3)
        
        let spokenInstructions = step.instructionsSpokenAlongStep!
        
        XCTAssertEqual(spokenInstructions[0].distanceAlongStep, 1001.4)
        XCTAssertEqual(spokenInstructions[0].ssmlText, "<speak><amazon:effect name=\"drc\"><prosody rate=\"1.08\">Continue on Baker Street for a half mile</prosody></amazon:effect></speak>")
        XCTAssertEqual(spokenInstructions[0].text, "Continue on Baker Street for a half mile")
        
        let visualInstructions = step.instructionsDisplayedAlongStep
        
        XCTAssertNotNil(visualInstructions)
        XCTAssertEqual(visualInstructions?.first?.primaryText, "Oak Street")
        XCTAssertEqual(visualInstructions?.first?.primaryTextComponents.first!.text, "Oak Street")
        XCTAssertEqual(visualInstructions?.first?.distanceAlongStep, 1001.4)
        XCTAssertEqual(visualInstructions?.first?.primaryTextComponents.first?.maneuverType, .turn)
        XCTAssertEqual(visualInstructions?.first?.primaryTextComponents.first?.maneuverDirection, .left)
<<<<<<< HEAD
        XCTAssertEqual(visualInstructions?.first?.primaryTextComponents.first?.type, .text)
=======
        XCTAssertEqual(visualInstructions?.first?.primaryTextComponents.first?.abbreviation, "Oak St")
        XCTAssertEqual(visualInstructions?.first?.primaryTextComponents.first?.abbreviationPriority, 0)
>>>>>>> cc7eda1c
        XCTAssertEqual(visualInstructions?.first?.drivingSide, .right)
        XCTAssertNil(visualInstructions?.first?.secondaryText)
        
        XCTAssertEqual(leg.steps[3].instructionsDisplayedAlongStep?.first?.primaryTextComponents[0].type, .icon)
        XCTAssertEqual(leg.steps[3].instructionsDisplayedAlongStep?.first?.primaryTextComponents[1].type, .delimiter)
        XCTAssertEqual(leg.steps[3].instructionsDisplayedAlongStep?.first?.primaryTextComponents[2].type, .icon)
    }
}<|MERGE_RESOLUTION|>--- conflicted
+++ resolved
@@ -58,10 +58,6 @@
         }
         
         XCTAssertNotNil(route)
-<<<<<<< HEAD
-        XCTAssertNotNil(route)
-=======
->>>>>>> cc7eda1c
         XCTAssertEqual(route!.routeIdentifier, "cje68ha21000775o7je87k5em")
         
         let leg = route!.legs.first!
@@ -83,12 +79,9 @@
         XCTAssertEqual(visualInstructions?.first?.distanceAlongStep, 1001.4)
         XCTAssertEqual(visualInstructions?.first?.primaryTextComponents.first?.maneuverType, .turn)
         XCTAssertEqual(visualInstructions?.first?.primaryTextComponents.first?.maneuverDirection, .left)
-<<<<<<< HEAD
         XCTAssertEqual(visualInstructions?.first?.primaryTextComponents.first?.type, .text)
-=======
         XCTAssertEqual(visualInstructions?.first?.primaryTextComponents.first?.abbreviation, "Oak St")
         XCTAssertEqual(visualInstructions?.first?.primaryTextComponents.first?.abbreviationPriority, 0)
->>>>>>> cc7eda1c
         XCTAssertEqual(visualInstructions?.first?.drivingSide, .right)
         XCTAssertNil(visualInstructions?.first?.secondaryText)
         
